--- conflicted
+++ resolved
@@ -396,6 +396,7 @@
 blake2 = "0.10.4"
 blake2-rfc = "0.2.18"
 blst = "0.3.7"
+bulletproofs = { version = "4.0.0" }
 byteorder = "1.4.3"
 bytes = "1.1.0"
 chrono = { version = "0.4.19", features = ["clock", "serde"] }
@@ -414,6 +415,7 @@
 crossbeam-queue = "0.3.5"
 csv = "1.2.1"
 curve25519-dalek = "3"
+curve25519-dalek-ng = "4"
 dashmap = "5.2.0"
 datatest-stable = "0.1.1"
 debug-ignore = { version = "1.0.3", features = ["serde"] }
@@ -475,6 +477,7 @@
 lru = "0.7.5"
 lz4 = "1.24.0"
 maplit = "1.0.2"
+merlin = "3"
 mime = "0.3.16"
 mirai-annotations = "1.12.0"
 mockall = "0.11.0"
@@ -640,11 +643,5 @@
 # This will be removed once our pull requests land.
 # https://github.com/rust-rocksdb/rust-rocksdb/issues/666
 [patch.crates-io]
-<<<<<<< HEAD
-rocksdb = { git = 'https://github.com/aptos-labs/rust-rocksdb' }
 serde-reflection = { git = "https://github.com/aptos-labs/serde-reflection", rev = "839aed62a20ddccf043c08961cfe74875741ccba" }
-diesel = { git = "https://github.com/aptos-labs/diesel", branch = "1.4.x" }
-merlin = { git = "https://github.com/aptos-labs/merlin" }
-=======
-serde-reflection = { git = "https://github.com/aptos-labs/serde-reflection", rev = "839aed62a20ddccf043c08961cfe74875741ccba" }
->>>>>>> 9d408822
+merlin = { git = "https://github.com/aptos-labs/merlin" }