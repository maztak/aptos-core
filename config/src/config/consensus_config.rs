--- conflicted
+++ resolved
@@ -11,10 +11,7 @@
 use serde::{Deserialize, Serialize};
 use std::path::PathBuf;
 
-<<<<<<< HEAD
-=======
 // NOTE: when changing, make sure to update QuorumStoreBackPressureConfig::backlog_txn_limit_count as well.
->>>>>>> ae70232f
 pub(crate) const MAX_SENDING_BLOCK_TXNS: u64 = 1900;
 
 #[derive(Clone, Debug, Deserialize, PartialEq, Serialize)]
