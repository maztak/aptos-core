--- conflicted
+++ resolved
@@ -14,11 +14,7 @@
 };
 use anyhow::Error;
 use aptos_bitvec::BitVec;
-<<<<<<< HEAD
-use aptos_block_executor::txn_commit_listener::NoOpTransactionCommitListener;
-=======
 use aptos_block_executor::txn_commit_hook::NoOpTransactionCommitHook;
->>>>>>> 963762e3
 use aptos_crypto::HashValue;
 use aptos_framework::ReleaseBundle;
 use aptos_gas::{
@@ -427,14 +423,7 @@
         &self,
         txn_block: Vec<Transaction>,
     ) -> Result<Vec<TransactionOutput>, VMStatus> {
-<<<<<<< HEAD
-        BlockAptosVM::execute_block::<
-            _,
-            NoOpTransactionCommitListener<AptosTransactionOutput, VMStatus>,
-        >(
-=======
         BlockAptosVM::execute_block::<_, NoOpTransactionCommitHook<AptosTransactionOutput, VMStatus>>(
->>>>>>> 963762e3
             self.executor_thread_pool.clone(),
             BlockExecutorTransactions::Unsharded(txn_block),
             &self.data_store,
