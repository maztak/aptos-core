// Copyright © Aptos Foundation
// Parts of the project are originally copyright © Meta Platforms, Inc.
// SPDX-License-Identifier: Apache-2.0

use crate::{
    block_executor::{AptosTransactionOutput, BlockAptosVM},
    counters::*,
    data_cache::{AsMoveResolver, StorageAdapter},
    errors::{discarded_output, expect_only_successful_execution},
    gas::{check_gas, get_gas_parameters},
    move_vm_ext::{
        get_max_binary_format_version, AptosMoveResolver, MoveVmExt, RespawnedSession, SessionExt,
        SessionId,
    },
    sharded_block_executor::{executor_client::ExecutorClient, ShardedBlockExecutor},
    system_module_names::*,
    transaction_metadata::TransactionMetadata,
    transaction_validation, verifier, zkid_validation, VMExecutor, VMValidator,
};
use anyhow::{anyhow, Result};
use aptos_block_executor::txn_commit_hook::NoOpTransactionCommitHook;
use aptos_crypto::HashValue;
use aptos_framework::{natives::code::PublishRequest, RuntimeModuleMetadataV1};
use aptos_gas_algebra::{Gas, GasQuantity, Octa};
use aptos_gas_meter::{AptosGasMeter, GasAlgebra, StandardGasAlgebra, StandardGasMeter};
use aptos_gas_schedule::{AptosGasParameters, VMGasParameters};
use aptos_logger::{enabled, prelude::*, Level};
use aptos_memory_usage_tracker::MemoryTrackedGasMeter;
use aptos_metrics_core::TimerHelper;
#[cfg(any(test, feature = "testing"))]
use aptos_types::state_store::StateViewId;
use aptos_types::{
    account_config,
    account_config::{new_block_event_key, AccountResource},
    block_executor::{
        config::{BlockExecutorConfig, BlockExecutorConfigFromOnchain, BlockExecutorLocalConfig},
        partitioner::PartitionedTransactions,
    },
    block_metadata::BlockMetadata,
    block_metadata_ext::BlockMetadataExt,
    chain_id::ChainId,
    fee_statement::FeeStatement,
    jwks::{verify_jwk_qc_update, Issuer, ObservedJWKs, ProviderJWKs, QuorumCertifiedUpdate},
    move_utils::as_move_value::AsMoveValue,
    on_chain_config::{
        new_epoch_event_key, ConfigurationResource, FeatureFlag, Features, OnChainConfig,
        TimedFeatureOverride, TimedFeatures, TimedFeaturesBuilder, ValidatorSet,
    },
    state_store::StateView,
    transaction::{
        authenticator::AnySignature,
        signature_verified_transaction::SignatureVerifiedTransaction,
        BlockOutput, EntryFunction, ExecutionError, ExecutionStatus, ModuleBundle, Multisig,
        MultisigTransactionPayload, SignatureCheckedTransaction, SignedTransaction, Transaction,
        Transaction::{
            BlockMetadata as BlockMetadataTransaction, GenesisTransaction, StateCheckpoint,
            UserTransaction,
        },
        TransactionOutput, TransactionPayload, TransactionStatus, VMValidatorResult,
        ViewFunctionOutput, WriteSetPayload,
    },
<<<<<<< HEAD
    validator_txn::ValidatorTransaction,
    validator_verifier::ValidatorVerifier,
=======
>>>>>>> ffe38cf9
    vm_status::{AbortLocation, StatusCode, VMStatus},
    zkid::ZkpOrOpenIdSig,
};
use aptos_utils::{aptos_try, return_on_failure};
use aptos_vm_logging::{log_schema::AdapterLogSchema, speculative_error, speculative_log};
use aptos_vm_types::{
    abstract_write_op::AbstractResourceWriteOp,
    change_set::VMChangeSet,
    output::VMOutput,
    resolver::{ExecutorView, ResourceGroupView},
    storage::{change_set_configs::ChangeSetConfigs, StorageGasParameters},
};
use claims::assert_err;
use fail::fail_point;
use move_binary_format::{
    access::ModuleAccess,
    compatibility::Compatibility,
    deserializer::DeserializerConfig,
    errors::{verification_error, Location, PartialVMError, PartialVMResult, VMError, VMResult},
    file_format_common::{IDENTIFIER_SIZE_MAX, LEGACY_IDENTIFIER_SIZE_MAX},
    CompiledModule, IndexKind,
};
use move_core_types::{
    account_address::AccountAddress,
    ident_str,
    identifier::Identifier,
    language_storage::{ModuleId, TypeTag},
    move_resource::MoveStructType,
    transaction_argument::convert_txn_args,
    value::{serialize_values, MoveValue},
    vm_status::StatusType,
};
use move_vm_runtime::{logging::expect_no_verification_errors, session::SerializedReturnValues};
use move_vm_types::gas::{GasMeter, UnmeteredGasMeter};
use num_cpus;
use once_cell::sync::{Lazy, OnceCell};
use std::{
    cmp::{max, min},
    collections::{BTreeMap, BTreeSet, HashMap},
    marker::Sync,
    sync::{
        atomic::{AtomicBool, Ordering},
        Arc,
    },
};

static EXECUTION_CONCURRENCY_LEVEL: OnceCell<usize> = OnceCell::new();
static NUM_EXECUTION_SHARD: OnceCell<usize> = OnceCell::new();
static NUM_PROOF_READING_THREADS: OnceCell<usize> = OnceCell::new();
static PARANOID_TYPE_CHECKS: OnceCell<bool> = OnceCell::new();
static PROCESSED_TRANSACTIONS_DETAILED_COUNTERS: OnceCell<bool> = OnceCell::new();
static TIMED_FEATURE_OVERRIDE: OnceCell<TimedFeatureOverride> = OnceCell::new();

// TODO: Don't expose this in AptosVM, and use only in BlockAptosVM!
pub static RAYON_EXEC_POOL: Lazy<Arc<rayon::ThreadPool>> = Lazy::new(|| {
    Arc::new(
        rayon::ThreadPoolBuilder::new()
            .num_threads(num_cpus::get())
            .thread_name(|index| format!("par_exec-{}", index))
            .build()
            .unwrap(),
    )
});

/// Remove this once the bundle is removed from the code.
static MODULE_BUNDLE_DISALLOWED: AtomicBool = AtomicBool::new(true);
pub fn allow_module_bundle_for_test() {
    MODULE_BUNDLE_DISALLOWED.store(false, Ordering::Relaxed);
}

macro_rules! unwrap_or_discard {
    ($res:expr) => {
        match $res {
            Ok(s) => s,
            Err(e) => {
                let o = discarded_output(e.status_code());
                return (e, o);
            },
        }
    };
}

pub(crate) fn get_transaction_output(
    session: SessionExt,
    fee_statement: FeeStatement,
    status: ExecutionStatus,
    change_set_configs: &ChangeSetConfigs,
) -> Result<VMOutput, VMStatus> {
    let change_set = session.finish(change_set_configs)?;
    Ok(VMOutput::new(
        change_set,
        fee_statement,
        TransactionStatus::Keep(status),
    ))
}

pub(crate) fn get_or_vm_startup_failure<'a, T>(
    gas_params: &'a Result<T, String>,
    log_context: &AdapterLogSchema,
) -> Result<&'a T, VMStatus> {
    gas_params.as_ref().map_err(|err| {
        let msg = format!("VM Startup Failed. {}", err);
        speculative_error!(log_context, msg.clone());
        VMStatus::error(StatusCode::VM_STARTUP_FAILURE, Some(msg))
    })
}

pub struct AptosVM {
    is_simulation: bool,
    move_vm: MoveVmExt,
    gas_feature_version: u64,
    gas_params: Result<AptosGasParameters, String>,
    pub(crate) storage_gas_params: Result<StorageGasParameters, String>,
    features: Features,
    timed_features: TimedFeatures,
}

impl AptosVM {
    pub fn new(resolver: &impl AptosMoveResolver) -> Self {
        let _timer = TIMER.timer_with(&["AptosVM::new"]);

        let (
            gas_params,
            storage_gas_params,
            native_gas_params,
            misc_gas_params,
            gas_feature_version,
        ) = get_gas_parameters(resolver);
        let features = Features::fetch_config(resolver).unwrap_or_default();

        // If no chain ID is in storage, we assume we are in a testing environment and use ChainId::TESTING
        let chain_id = ChainId::fetch_config(resolver).unwrap_or_else(ChainId::test);

        let timestamp = ConfigurationResource::fetch_config(resolver)
            .map(|config| config.last_reconfiguration_time())
            .unwrap_or(0);

        let mut timed_features_builder = TimedFeaturesBuilder::new(chain_id, timestamp);
        if let Some(profile) = crate::AptosVM::get_timed_feature_override() {
            timed_features_builder = timed_features_builder.with_override_profile(profile)
        }
        let timed_features = timed_features_builder.build();

        let move_vm = MoveVmExt::new(
            native_gas_params,
            misc_gas_params,
            gas_feature_version,
            chain_id.id(),
            features.clone(),
            timed_features.clone(),
            resolver,
        )
        .expect("should be able to create Move VM; check if there are duplicated natives");

        Self {
            is_simulation: false,
            move_vm,
            gas_feature_version,
            gas_params,
            storage_gas_params,
            features,
            timed_features,
        }
    }

    pub(crate) fn new_session<'r, S: AptosMoveResolver>(
        &self,
        resolver: &'r S,
        session_id: SessionId,
    ) -> SessionExt<'r, '_> {
        self.move_vm.new_session(resolver, session_id)
    }

    /// Sets execution concurrency level when invoked the first time.
    pub fn set_concurrency_level_once(mut concurrency_level: usize) {
        concurrency_level = min(concurrency_level, num_cpus::get());
        // Only the first call succeeds, due to OnceCell semantics.
        EXECUTION_CONCURRENCY_LEVEL.set(concurrency_level).ok();
    }

    /// Get the concurrency level if already set, otherwise return default 1
    /// (sequential execution).
    ///
    /// The concurrency level is fixed to 1 if gas profiling is enabled.
    pub fn get_concurrency_level() -> usize {
        match EXECUTION_CONCURRENCY_LEVEL.get() {
            Some(concurrency_level) => *concurrency_level,
            None => 1,
        }
    }

    pub fn set_num_shards_once(mut num_shards: usize) {
        num_shards = max(num_shards, 1);
        // Only the first call succeeds, due to OnceCell semantics.
        NUM_EXECUTION_SHARD.set(num_shards).ok();
    }

    pub fn get_num_shards() -> usize {
        match NUM_EXECUTION_SHARD.get() {
            Some(num_shards) => *num_shards,
            None => 1,
        }
    }

    /// Sets runtime config when invoked the first time.
    pub fn set_paranoid_type_checks(enable: bool) {
        // Only the first call succeeds, due to OnceCell semantics.
        PARANOID_TYPE_CHECKS.set(enable).ok();
    }

    /// Get the paranoid type check flag if already set, otherwise return default true
    pub fn get_paranoid_checks() -> bool {
        match PARANOID_TYPE_CHECKS.get() {
            Some(enable) => *enable,
            None => true,
        }
    }

    // Set the override profile for timed features.
    pub fn set_timed_feature_override(profile: TimedFeatureOverride) {
        TIMED_FEATURE_OVERRIDE.set(profile).ok();
    }

    pub fn get_timed_feature_override() -> Option<TimedFeatureOverride> {
        TIMED_FEATURE_OVERRIDE.get().cloned()
    }

    /// Sets the # of async proof reading threads.
    pub fn set_num_proof_reading_threads_once(mut num_threads: usize) {
        // TODO(grao): Do more analysis to tune this magic number.
        num_threads = min(num_threads, 256);
        // Only the first call succeeds, due to OnceCell semantics.
        NUM_PROOF_READING_THREADS.set(num_threads).ok();
    }

    /// Returns the # of async proof reading threads if already set, otherwise return default value
    /// (32).
    pub fn get_num_proof_reading_threads() -> usize {
        match NUM_PROOF_READING_THREADS.get() {
            Some(num_threads) => *num_threads,
            None => 32,
        }
    }

    /// Sets additional details in counters when invoked the first time.
    pub fn set_processed_transactions_detailed_counters() {
        // Only the first call succeeds, due to OnceCell semantics.
        PROCESSED_TRANSACTIONS_DETAILED_COUNTERS.set(true).ok();
    }

    /// Get whether we should capture additional details in counters
    pub fn get_processed_transactions_detailed_counters() -> bool {
        match PROCESSED_TRANSACTIONS_DETAILED_COUNTERS.get() {
            Some(value) => *value,
            None => false,
        }
    }

    /// Returns the internal gas schedule if it has been loaded, or an error if it hasn't.
    #[cfg(any(test, feature = "testing"))]
    pub fn gas_params(&self) -> Result<&AptosGasParameters, VMStatus> {
        let log_context = AdapterLogSchema::new(StateViewId::Miscellaneous, 0);
        get_or_vm_startup_failure(&self.gas_params, &log_context)
    }

    /// Generates a transaction output for a transaction that encountered errors during the
    /// execution process. This is public for now only for tests.
    pub fn failed_transaction_cleanup(
        &self,
        error_code: VMStatus,
        gas_meter: &mut impl AptosGasMeter,
        txn_data: &TransactionMetadata,
        resolver: &impl AptosMoveResolver,
        log_context: &AdapterLogSchema,
        change_set_configs: &ChangeSetConfigs,
    ) -> VMOutput {
        self.failed_transaction_cleanup_and_keep_vm_status(
            error_code,
            gas_meter,
            txn_data,
            resolver,
            log_context,
            change_set_configs,
        )
        .1
    }

    pub fn as_move_resolver<'r, R: ExecutorView>(
        &self,
        executor_view: &'r R,
    ) -> StorageAdapter<'r, R> {
        StorageAdapter::new_with_config(
            executor_view,
            self.gas_feature_version,
            &self.features,
            None,
        )
    }

    pub fn as_move_resolver_with_group_view<'r, R: ExecutorView + ResourceGroupView>(
        &self,
        executor_view: &'r R,
    ) -> StorageAdapter<'r, R> {
        StorageAdapter::new_with_config(
            executor_view,
            self.gas_feature_version,
            &self.features,
            Some(executor_view),
        )
    }

    fn fee_statement_from_gas_meter(
        txn_data: &TransactionMetadata,
        gas_meter: &impl AptosGasMeter,
        storage_fee_refund: u64,
    ) -> FeeStatement {
        let gas_used = txn_data
            .max_gas_amount()
            .checked_sub(gas_meter.balance())
            .expect("Balance should always be less than or equal to max gas amount");
        FeeStatement::new(
            gas_used.into(),
            u64::from(gas_meter.execution_gas_used()),
            u64::from(gas_meter.io_gas_used()),
            u64::from(gas_meter.storage_fee_used()),
            storage_fee_refund,
        )
    }

    fn failed_transaction_cleanup_and_keep_vm_status(
        &self,
        error_code: VMStatus,
        gas_meter: &mut impl AptosGasMeter,
        txn_data: &TransactionMetadata,
        resolver: &impl AptosMoveResolver,
        log_context: &AdapterLogSchema,
        change_set_configs: &ChangeSetConfigs,
    ) -> (VMStatus, VMOutput) {
        if self.gas_feature_version >= 12 {
            // Check if the gas meter's internal counters are consistent.
            //
            // Since we are already in the failure epilogue, there is not much we can do
            // other than logging the inconsistency.
            //
            // This is a tradeoff. We have to either
            //   1. Continue to calculate the gas cost based on the numbers we have.
            //   2. Discard the transaction.
            //
            // Option (2) does not work, since it would enable DoS attacks.
            // Option (1) is not ideal, but optimistically, it should allow the network
            // to continue functioning, less the transactions that run into this problem.
            if let Err(err) = gas_meter.algebra().check_consistency() {
                println!(
                    "[aptos-vm][gas-meter][failure-epilogue] {}",
                    err.message()
                        .unwrap_or("No message found -- this should not happen.")
                );
            }
        }

        match TransactionStatus::from_vm_status(
            error_code.clone(),
            self.features
                .is_enabled(FeatureFlag::CHARGE_INVARIANT_VIOLATION),
        ) {
            TransactionStatus::Keep(status) => {
                // The transaction should be kept. Run the appropriate post transaction workflows
                // including epilogue. This runs a new session that ignores any side effects that
                // might abort the execution (e.g., spending additional funds needed to pay for
                // gas). Eeven if the previous failure occurred while running the epilogue, it
                // should not fail now. If it somehow fails here, there is no choice but to
                // discard the transaction.
                let txn_output = match self.finish_aborted_transaction(
                    gas_meter,
                    txn_data,
                    resolver,
                    status,
                    log_context,
                    change_set_configs,
                ) {
                    Ok((change_set, fee_statement, status)) => {
                        VMOutput::new(change_set, fee_statement, TransactionStatus::Keep(status))
                    },
                    Err(err) => discarded_output(err.status_code()),
                };
                (error_code, txn_output)
            },
            TransactionStatus::Discard(status_code) => (
                VMStatus::error(status_code, None),
                discarded_output(status_code),
            ),
            TransactionStatus::Retry => unreachable!(),
        }
    }

    fn inject_abort_info_if_available(&self, status: ExecutionStatus) -> ExecutionStatus {
        match status {
            ExecutionStatus::MoveAbort {
                location: AbortLocation::Module(module),
                code,
                ..
            } => {
                let info = self
                    .extract_module_metadata(&module)
                    .and_then(|m| m.extract_abort_info(code));
                ExecutionStatus::MoveAbort {
                    location: AbortLocation::Module(module),
                    code,
                    info,
                }
            },
            _ => status,
        }
    }

    fn finish_aborted_transaction(
        &self,
        gas_meter: &mut impl AptosGasMeter,
        txn_data: &TransactionMetadata,
        resolver: &impl AptosMoveResolver,
        status: ExecutionStatus,
        log_context: &AdapterLogSchema,
        change_set_configs: &ChangeSetConfigs,
    ) -> Result<(VMChangeSet, FeeStatement, ExecutionStatus), VMStatus> {
        // Storage refund is zero since no slots are deleted in aborted transactions.
        const ZERO_STORAGE_REFUND: u64 = 0;

        let is_account_init_for_sponsored_transaction =
            is_account_init_for_sponsored_transaction(txn_data, &self.features, resolver)?;

        if is_account_init_for_sponsored_transaction {
            let mut session = self.new_session(resolver, SessionId::run_on_abort(txn_data));
            let status = self.inject_abort_info_if_available(status);

            create_account_if_does_not_exist(&mut session, gas_meter, txn_data.sender())
                // if this fails, it is likely due to out of gas, so we try again without metering
                // and then validate below that we charged sufficiently.
                .or_else(|_err| {
                    create_account_if_does_not_exist(
                        &mut session,
                        &mut UnmeteredGasMeter,
                        txn_data.sender(),
                    )
                })
                .map_err(expect_no_verification_errors)
                .or_else(|err| {
                    expect_only_successful_execution(
                        err,
                        &format!("{:?}::{}", ACCOUNT_MODULE, CREATE_ACCOUNT_IF_DOES_NOT_EXIST),
                        log_context,
                    )
                })?;

            let mut change_set = session.finish(change_set_configs)?;
            if let Err(err) = self.charge_change_set(&mut change_set, gas_meter, txn_data) {
                info!(
                    *log_context,
                    "Failed during charge_change_set: {:?}. Most likely exceded gas limited.", err,
                );
            };

            let fee_statement =
                AptosVM::fee_statement_from_gas_meter(txn_data, gas_meter, ZERO_STORAGE_REFUND);

            // Verify we charged sufficiently for creating an account slot
            let gas_params = get_or_vm_startup_failure(&self.gas_params, log_context)?;
            let gas_unit_price = u64::from(txn_data.gas_unit_price());
            let gas_used = fee_statement.gas_used();
            let storage_fee = fee_statement.storage_fee_used();
            let storage_refund = fee_statement.storage_fee_refund();

            let actual = gas_used * gas_unit_price + storage_fee - storage_refund;
            let expected = u64::from(gas_params.vm.txn.storage_fee_per_state_slot_create);
            // With the current gas schedule actual is expected to be 50_000 or higher, the cost
            // for the account slot.
            if actual < expected {
                expect_only_successful_execution(
                    PartialVMError::new(StatusCode::UNKNOWN_INVARIANT_VIOLATION_ERROR)
                        .with_message(
                            "Insufficient fee for storing account for sponsored transaction"
                                .to_string(),
                        )
                        .finish(Location::Undefined),
                    &format!("{:?}::{}", ACCOUNT_MODULE, CREATE_ACCOUNT_IF_DOES_NOT_EXIST),
                    log_context,
                )?;
            }

            let session_id = SessionId::epilogue_meta(txn_data);
            let mut respawned_session = RespawnedSession::spawn(
                self,
                session_id,
                resolver,
                change_set,
                ZERO_STORAGE_REFUND.into(),
            )?;
            respawned_session.execute(|session| {
                transaction_validation::run_failure_epilogue(
                    session,
                    gas_meter.balance(),
                    fee_statement,
                    &self.features,
                    txn_data,
                    log_context,
                )
            })?;
            respawned_session
                .finish(change_set_configs)
                .map(|set| (set, fee_statement, status))
        } else {
            let mut session = self.new_session(resolver, SessionId::epilogue_meta(txn_data));
            let status = self.inject_abort_info_if_available(status);

            let fee_statement =
                AptosVM::fee_statement_from_gas_meter(txn_data, gas_meter, ZERO_STORAGE_REFUND);
            transaction_validation::run_failure_epilogue(
                &mut session,
                gas_meter.balance(),
                fee_statement,
                &self.features,
                txn_data,
                log_context,
            )?;
            session
                .finish(change_set_configs)
                .map(|set| (set, fee_statement, status))
                .map_err(|e| e.into())
        }
    }

    fn success_transaction_cleanup(
        &self,
        mut respawned_session: RespawnedSession,
        gas_meter: &impl AptosGasMeter,
        txn_data: &TransactionMetadata,
        log_context: &AdapterLogSchema,
        change_set_configs: &ChangeSetConfigs,
    ) -> Result<(VMStatus, VMOutput), VMStatus> {
        if self.gas_feature_version >= 12 {
            // Check if the gas meter's internal counters are consistent.
            //
            // It's better to fail the transaction due to invariant violation than to allow
            // potentially bogus states to be committed.
            if let Err(err) = gas_meter.algebra().check_consistency() {
                println!(
                    "[aptos-vm][gas-meter][success-epilogue] {}",
                    err.message()
                        .unwrap_or("No message found -- this should not happen.")
                );
                return Err(err.finish(Location::Undefined).into());
            }
        }

        let fee_statement = AptosVM::fee_statement_from_gas_meter(
            txn_data,
            gas_meter,
            u64::from(respawned_session.get_storage_fee_refund()),
        );
        respawned_session.execute(|session| {
            transaction_validation::run_success_epilogue(
                session,
                gas_meter.balance(),
                fee_statement,
                &self.features,
                txn_data,
                log_context,
            )
        })?;
        let change_set = respawned_session.finish(change_set_configs)?;
        let output = VMOutput::new(
            change_set,
            fee_statement,
            TransactionStatus::Keep(ExecutionStatus::Success),
        );

        Ok((VMStatus::Executed, output))
    }

    fn validate_and_execute_entry_function(
        &self,
        session: &mut SessionExt,
        gas_meter: &mut impl AptosGasMeter,
        senders: Vec<AccountAddress>,
        script_fn: &EntryFunction,
    ) -> Result<SerializedReturnValues, VMStatus> {
        let function = session.load_function(
            script_fn.module(),
            script_fn.function(),
            script_fn.ty_args(),
        )?;
        let struct_constructors = self.features.is_enabled(FeatureFlag::STRUCT_CONSTRUCTORS);
        let args = verifier::transaction_arg_validation::validate_combine_signer_and_txn_args(
            session,
            senders,
            script_fn.args().to_vec(),
            &function,
            struct_constructors,
        )?;
        Ok(session.execute_entry_function(
            script_fn.module(),
            script_fn.function(),
            script_fn.ty_args().to_vec(),
            args,
            gas_meter,
        )?)
    }

    fn execute_script_or_entry_function(
        &self,
        resolver: &impl AptosMoveResolver,
        mut session: SessionExt,
        gas_meter: &mut impl AptosGasMeter,
        txn_data: &TransactionMetadata,
        payload: &TransactionPayload,
        log_context: &AdapterLogSchema,
        new_published_modules_loaded: &mut bool,
        change_set_configs: &ChangeSetConfigs,
    ) -> Result<(VMStatus, VMOutput), VMStatus> {
        fail_point!("move_adapter::execute_script_or_entry_function", |_| {
            Err(VMStatus::Error {
                status_code: StatusCode::UNKNOWN_INVARIANT_VIOLATION_ERROR,
                sub_status: Some(move_core_types::vm_status::sub_status::unknown_invariant_violation::EPARANOID_FAILURE),
                message: None,
            })
        });

        // Run the execution logic
        {
            gas_meter.charge_intrinsic_gas_for_transaction(txn_data.transaction_size())?;

            match payload {
                TransactionPayload::Script(script) => {
                    let loaded_func =
                        session.load_script(script.code(), script.ty_args().to_vec())?;
                    // Gerardo: consolidate the extended validation to verifier.
                    verifier::event_validation::verify_no_event_emission_in_script(
                        script.code(),
                        &session.get_vm_config().deserializer_config,
                    )?;

                    let args =
                        verifier::transaction_arg_validation::validate_combine_signer_and_txn_args(
                            &mut session,
                            txn_data.senders(),
                            convert_txn_args(script.args()),
                            &loaded_func,
                            self.features.is_enabled(FeatureFlag::STRUCT_CONSTRUCTORS),
                        )?;
                    session.execute_script(
                        script.code(),
                        script.ty_args().to_vec(),
                        args,
                        gas_meter,
                    )?;
                },
                TransactionPayload::EntryFunction(script_fn) => {
                    self.validate_and_execute_entry_function(
                        &mut session,
                        gas_meter,
                        txn_data.senders(),
                        script_fn,
                    )?;
                },

                // Not reachable as this function should only be invoked for entry or script
                // transaction payload.
                _ => {
                    return Err(VMStatus::error(StatusCode::UNREACHABLE, None));
                },
            };

            self.resolve_pending_code_publish(
                &mut session,
                gas_meter,
                new_published_modules_loaded,
            )?;

            let respawned_session = self.charge_change_set_and_respawn_session(
                session,
                resolver,
                gas_meter,
                change_set_configs,
                txn_data,
            )?;

            self.success_transaction_cleanup(
                respawned_session,
                gas_meter,
                txn_data,
                log_context,
                change_set_configs,
            )
        }
    }

    fn charge_change_set(
        &self,
        change_set: &mut VMChangeSet,
        gas_meter: &mut impl AptosGasMeter,
        txn_data: &TransactionMetadata,
    ) -> Result<GasQuantity<Octa>, VMStatus> {
        for (key, op_size) in change_set.write_set_size_iter() {
            gas_meter.charge_io_gas_for_write(key, &op_size)?;
        }

        let mut storage_refund = gas_meter.process_storage_fee_for_all(
            change_set,
            txn_data.transaction_size,
            txn_data.gas_unit_price,
        )?;
        if !self.features.is_storage_deletion_refund_enabled() {
            storage_refund = 0.into();
        }

        Ok(storage_refund)
    }

    fn charge_change_set_and_respawn_session<'r, 'l>(
        &'l self,
        session: SessionExt,
        resolver: &'r impl AptosMoveResolver,
        gas_meter: &mut impl AptosGasMeter,
        change_set_configs: &ChangeSetConfigs,
        txn_data: &TransactionMetadata,
    ) -> Result<RespawnedSession<'r, 'l>, VMStatus> {
        let mut change_set = session.finish(change_set_configs)?;
        let storage_refund = self.charge_change_set(&mut change_set, gas_meter, txn_data)?;

        // TODO[agg_v1](fix): Charge for aggregator writes
        let session_id = SessionId::epilogue_meta(txn_data);
        RespawnedSession::spawn(self, session_id, resolver, change_set, storage_refund)
    }

    fn simulate_multisig_transaction(
        &self,
        multisig: &Multisig,
        mut session: SessionExt,
        resolver: &impl AptosMoveResolver,
        txn_data: &TransactionMetadata,
        log_context: &AdapterLogSchema,
        gas_meter: &mut impl AptosGasMeter,
        new_published_modules_loaded: &mut bool,
        change_set_configs: &ChangeSetConfigs,
    ) -> Result<(VMStatus, VMOutput), VMStatus> {
        match &multisig.transaction_payload {
            None => Err(VMStatus::error(StatusCode::MISSING_DATA, None)),
            Some(multisig_payload) => {
                match multisig_payload {
                    MultisigTransactionPayload::EntryFunction(entry_function) => {
                        aptos_try!({
                            return_on_failure!(self.execute_multisig_entry_function(
                                &mut session,
                                gas_meter,
                                multisig.multisig_address,
                                entry_function,
                                new_published_modules_loaded,
                            ));
                            // TODO: Deduplicate this against execute_multisig_transaction
                            // A bit tricky since we need to skip success/failure cleanups,
                            // which is in the middle. Introducing a boolean would make the code
                            // messier.
                            let respawned_session = self.charge_change_set_and_respawn_session(
                                session,
                                resolver,
                                gas_meter,
                                change_set_configs,
                                txn_data,
                            )?;

                            self.success_transaction_cleanup(
                                respawned_session,
                                gas_meter,
                                txn_data,
                                log_context,
                                change_set_configs,
                            )
                        })
                    },
                }
            },
        }
    }

    // Execute a multisig transaction:
    // 1. Obtain the payload of the transaction to execute. This could have been stored on chain
    // when the multisig transaction was created.
    // 2. Execute the target payload. If this fails, discard the session and keep the gas meter and
    // failure object. In case of success, keep the session and also do any necessary module publish
    // cleanup.
    // 3. Call post transaction cleanup function in multisig account module with the result from (2)
    fn execute_multisig_transaction(
        &self,
        resolver: &impl AptosMoveResolver,
        mut session: SessionExt,
        gas_meter: &mut impl AptosGasMeter,
        txn_data: &TransactionMetadata,
        txn_payload: &Multisig,
        log_context: &AdapterLogSchema,
        new_published_modules_loaded: &mut bool,
        change_set_configs: &ChangeSetConfigs,
    ) -> Result<(VMStatus, VMOutput), VMStatus> {
        fail_point!("move_adapter::execute_multisig_transaction", |_| {
            Err(VMStatus::error(
                StatusCode::UNKNOWN_INVARIANT_VIOLATION_ERROR,
                None,
            ))
        });

        gas_meter.charge_intrinsic_gas_for_transaction(txn_data.transaction_size())?;

        // Step 1: Obtain the payload. If any errors happen here, the entire transaction should fail
        let invariant_violation_error = || {
            PartialVMError::new(StatusCode::UNKNOWN_INVARIANT_VIOLATION_ERROR)
                .with_message("MultiSig transaction error".to_string())
                .finish(Location::Undefined)
        };
        let provided_payload = if let Some(payload) = &txn_payload.transaction_payload {
            bcs::to_bytes(&payload).map_err(|_| invariant_violation_error())?
        } else {
            // Default to empty bytes if payload is not provided.
            bcs::to_bytes::<Vec<u8>>(&vec![]).map_err(|_| invariant_violation_error())?
        };
        // Failures here will be propagated back.
        let payload_bytes: Vec<Vec<u8>> = session
            .execute_function_bypass_visibility(
                &MULTISIG_ACCOUNT_MODULE,
                GET_NEXT_TRANSACTION_PAYLOAD,
                vec![],
                serialize_values(&vec![
                    MoveValue::Address(txn_payload.multisig_address),
                    MoveValue::vector_u8(provided_payload),
                ]),
                gas_meter,
            )?
            .return_values
            .into_iter()
            .map(|(bytes, _ty)| bytes)
            .collect::<Vec<_>>();
        let payload_bytes = payload_bytes
            .first()
            // We expect the payload to either exists on chain or be passed along with the
            // transaction.
            .ok_or_else(|| {
                PartialVMError::new(StatusCode::UNKNOWN_INVARIANT_VIOLATION_ERROR)
                    .with_message("Multisig payload bytes return error".to_string())
                    .finish(Location::Undefined)
            })?;
        // We have to deserialize twice as the first time returns the actual return type of the
        // function, which is vec<u8>. The second time deserializes it into the correct
        // EntryFunction payload type.
        // If either deserialization fails for some reason, that means the user provided incorrect
        // payload data either during transaction creation or execution.
        let deserialization_error = PartialVMError::new(StatusCode::FAILED_TO_DESERIALIZE_ARGUMENT)
            .finish(Location::Undefined);
        let payload_bytes =
            bcs::from_bytes::<Vec<u8>>(payload_bytes).map_err(|_| deserialization_error.clone())?;
        let payload = bcs::from_bytes::<MultisigTransactionPayload>(&payload_bytes)
            .map_err(|_| deserialization_error)?;

        // Step 2: Execute the target payload. Transaction failure here is tolerated. In case of any
        // failures, we'll discard the session and start a new one. This ensures that any data
        // changes are not persisted.
        // The multisig transaction would still be considered executed even if execution fails.
        let execution_result = match payload {
            MultisigTransactionPayload::EntryFunction(entry_function) => self
                .execute_multisig_entry_function(
                    &mut session,
                    gas_meter,
                    txn_payload.multisig_address,
                    &entry_function,
                    new_published_modules_loaded,
                ),
        };

        // Step 3: Call post transaction cleanup function in multisig account module with the result
        // from Step 2.
        // Note that we don't charge execution or writeset gas for cleanup routines. This is
        // consistent with the high-level success/failure cleanup routines for user transactions.
        let cleanup_args = serialize_values(&vec![
            MoveValue::Address(txn_data.sender),
            MoveValue::Address(txn_payload.multisig_address),
            MoveValue::vector_u8(payload_bytes),
        ]);
        let respawned_session = if let Err(execution_error) = execution_result {
            // Invalidate the loader cache in case there was a new module loaded from a module
            // publish request that failed.
            // This is redundant with the logic in execute_user_transaction but unfortunately is
            // necessary here as executing the underlying call can fail without this function
            // returning an error to execute_user_transaction.
            if *new_published_modules_loaded {
                self.move_vm.mark_loader_cache_as_invalid();
            };
            self.failure_multisig_payload_cleanup(
                resolver,
                execution_error,
                txn_data,
                cleanup_args,
            )?
        } else {
            self.success_multisig_payload_cleanup(
                resolver,
                session,
                gas_meter,
                txn_data,
                cleanup_args,
                change_set_configs,
            )?
        };

        // TODO(Gas): Charge for aggregator writes
        self.success_transaction_cleanup(
            respawned_session,
            gas_meter,
            txn_data,
            log_context,
            change_set_configs,
        )
    }

    fn execute_multisig_entry_function(
        &self,
        session: &mut SessionExt,
        gas_meter: &mut impl AptosGasMeter,
        multisig_address: AccountAddress,
        payload: &EntryFunction,
        new_published_modules_loaded: &mut bool,
    ) -> Result<(), VMStatus> {
        // If txn args are not valid, we'd still consider the transaction as executed but
        // failed. This is primarily because it's unrecoverable at this point.
        self.validate_and_execute_entry_function(
            session,
            gas_meter,
            vec![multisig_address],
            payload,
        )?;

        // Resolve any pending module publishes in case the multisig transaction is deploying
        // modules.
        self.resolve_pending_code_publish(session, gas_meter, new_published_modules_loaded)?;
        Ok(())
    }

    fn success_multisig_payload_cleanup<'r, 'l>(
        &'l self,
        resolver: &'r impl AptosMoveResolver,
        session: SessionExt,
        gas_meter: &mut impl AptosGasMeter,
        txn_data: &TransactionMetadata,
        cleanup_args: Vec<Vec<u8>>,
        change_set_configs: &ChangeSetConfigs,
    ) -> Result<RespawnedSession<'r, 'l>, VMStatus> {
        // Charge gas for write set before we do cleanup. This ensures we don't charge gas for
        // cleanup write set changes, which is consistent with outer-level success cleanup
        // flow. We also wouldn't need to worry that we run out of gas when doing cleanup.
        let mut respawned_session = self.charge_change_set_and_respawn_session(
            session,
            resolver,
            gas_meter,
            change_set_configs,
            txn_data,
        )?;
        respawned_session.execute(|session| {
            session
                .execute_function_bypass_visibility(
                    &MULTISIG_ACCOUNT_MODULE,
                    SUCCESSFUL_TRANSACTION_EXECUTION_CLEANUP,
                    vec![],
                    cleanup_args,
                    &mut UnmeteredGasMeter,
                )
                .map_err(|e| e.into_vm_status())
        })?;
        Ok(respawned_session)
    }

    fn failure_multisig_payload_cleanup<'r, 'l>(
        &'l self,
        resolver: &'r impl AptosMoveResolver,
        execution_error: VMStatus,
        txn_data: &TransactionMetadata,
        mut cleanup_args: Vec<Vec<u8>>,
    ) -> Result<RespawnedSession<'r, 'l>, VMStatus> {
        // Start a fresh session for running cleanup that does not contain any changes from
        // the inner function call earlier (since it failed).
        let mut respawned_session = RespawnedSession::spawn(
            self,
            SessionId::epilogue_meta(txn_data),
            resolver,
            VMChangeSet::empty(),
            0.into(),
        )?;

        let execution_error = ExecutionError::try_from(execution_error)
            .map_err(|_| VMStatus::error(StatusCode::UNREACHABLE, None))?;
        // Serialization is not expected to fail so we're using invariant_violation error here.
        cleanup_args.push(bcs::to_bytes(&execution_error).map_err(|_| {
            PartialVMError::new(StatusCode::UNKNOWN_INVARIANT_VIOLATION_ERROR)
                .with_message("MultiSig payload cleanup error.".to_string())
                .finish(Location::Undefined)
        })?);
        respawned_session.execute(|session| {
            session
                .execute_function_bypass_visibility(
                    &MULTISIG_ACCOUNT_MODULE,
                    FAILED_TRANSACTION_EXECUTION_CLEANUP,
                    vec![],
                    cleanup_args,
                    &mut UnmeteredGasMeter,
                )
                .map_err(|e| e.into_vm_status())
        })?;
        Ok(respawned_session)
    }

    fn verify_module_bundle(
        session: &mut SessionExt,
        module_bundle: &ModuleBundle,
    ) -> VMResult<()> {
        for module_blob in module_bundle.iter() {
            match CompiledModule::deserialize_with_config(
                module_blob.code(),
                &session.get_vm_config().deserializer_config,
            ) {
                Ok(module) => {
                    // verify the module doesn't exist
                    if session.load_module(&module.self_id()).is_ok() {
                        return Err(verification_error(
                            StatusCode::DUPLICATE_MODULE_NAME,
                            IndexKind::AddressIdentifier,
                            module.self_handle_idx().0,
                        )
                        .finish(Location::Undefined));
                    }
                },
                Err(err) => return Err(err.finish(Location::Undefined)),
            }
        }
        Ok(())
    }

    /// Execute all module initializers.
    fn execute_module_initialization(
        &self,
        session: &mut SessionExt,
        gas_meter: &mut impl AptosGasMeter,
        modules: &[CompiledModule],
        exists: BTreeSet<ModuleId>,
        senders: &[AccountAddress],
        new_published_modules_loaded: &mut bool,
    ) -> VMResult<()> {
        let init_func_name = ident_str!("init_module");
        for module in modules {
            if exists.contains(&module.self_id()) {
                // Call initializer only on first publish.
                continue;
            }
            *new_published_modules_loaded = true;
            let init_function = session.load_function(&module.self_id(), init_func_name, &[]);
            // it is ok to not have init_module function
            // init_module function should be (1) private and (2) has no return value
            // Note that for historic reasons, verification here is treated
            // as StatusCode::CONSTRAINT_NOT_SATISFIED, there this cannot be unified
            // with the general verify_module above.
            if init_function.is_ok() {
                if verifier::module_init::verify_module_init_function(module).is_ok() {
                    let args: Vec<Vec<u8>> = senders
                        .iter()
                        .map(|s| MoveValue::Signer(*s).simple_serialize().unwrap())
                        .collect();
                    session.execute_function_bypass_visibility(
                        &module.self_id(),
                        init_func_name,
                        vec![],
                        args,
                        gas_meter,
                    )?;
                } else {
                    return Err(PartialVMError::new(StatusCode::CONSTRAINT_NOT_SATISFIED)
                        .finish(Location::Undefined));
                }
            }
        }
        Ok(())
    }

    /// Deserialize a module bundle.
    fn deserialize_module_bundle(&self, modules: &ModuleBundle) -> VMResult<Vec<CompiledModule>> {
        let max_version = get_max_binary_format_version(&self.features, None);
        let max_identifier_size = if self
            .features
            .is_enabled(FeatureFlag::LIMIT_MAX_IDENTIFIER_LENGTH)
        {
            IDENTIFIER_SIZE_MAX
        } else {
            LEGACY_IDENTIFIER_SIZE_MAX
        };
        let config = DeserializerConfig::new(max_version, max_identifier_size);
        let mut result = vec![];
        for module_blob in modules.iter() {
            match CompiledModule::deserialize_with_config(module_blob.code(), &config) {
                Ok(module) => {
                    result.push(module);
                },
                Err(_err) => {
                    return Err(PartialVMError::new(StatusCode::CODE_DESERIALIZATION_ERROR)
                        .finish(Location::Undefined))
                },
            }
        }
        Ok(result)
    }

    /// Execute a module bundle load request.
    /// TODO: this is going to be deprecated and removed in favor of code publishing via
    /// NativeCodeContext
    fn execute_modules(
        &self,
        resolver: &impl AptosMoveResolver,
        mut session: SessionExt,
        gas_meter: &mut impl AptosGasMeter,
        txn_data: &TransactionMetadata,
        modules: &ModuleBundle,
        log_context: &AdapterLogSchema,
        new_published_modules_loaded: &mut bool,
        change_set_configs: &ChangeSetConfigs,
    ) -> Result<(VMStatus, VMOutput), VMStatus> {
        if MODULE_BUNDLE_DISALLOWED.load(Ordering::Relaxed) {
            return Err(VMStatus::error(StatusCode::FEATURE_UNDER_GATING, None));
        }
        fail_point!("move_adapter::execute_module", |_| {
            Err(VMStatus::error(
                StatusCode::UNKNOWN_INVARIANT_VIOLATION_ERROR,
                None,
            ))
        });

        gas_meter.charge_intrinsic_gas_for_transaction(txn_data.transaction_size())?;

        Self::verify_module_bundle(&mut session, modules)?;
        session.publish_module_bundle_with_compat_config(
            modules.clone().into_inner(),
            txn_data.sender(),
            gas_meter,
            Compatibility::new(
                true,
                true,
                !self
                    .features
                    .is_enabled(FeatureFlag::TREAT_FRIEND_AS_PRIVATE),
            ),
        )?;

        // call init function of the each module
        self.execute_module_initialization(
            &mut session,
            gas_meter,
            &self.deserialize_module_bundle(modules)?,
            BTreeSet::new(),
            &[txn_data.sender()],
            new_published_modules_loaded,
        )?;

        let respawned_session = self.charge_change_set_and_respawn_session(
            session,
            resolver,
            gas_meter,
            change_set_configs,
            txn_data,
        )?;

        self.success_transaction_cleanup(
            respawned_session,
            gas_meter,
            txn_data,
            log_context,
            change_set_configs,
        )
    }

    /// Resolve a pending code publish request registered via the NativeCodeContext.
    fn resolve_pending_code_publish(
        &self,
        session: &mut SessionExt,
        gas_meter: &mut impl AptosGasMeter,
        new_published_modules_loaded: &mut bool,
    ) -> VMResult<()> {
        if let Some(PublishRequest {
            destination,
            bundle,
            expected_modules,
            allowed_deps,
            check_compat: _,
        }) = session.extract_publish_request()
        {
            // TODO: unfortunately we need to deserialize the entire bundle here to handle
            // `init_module` and verify some deployment conditions, while the VM need to do
            // the deserialization again. Consider adding an API to MoveVM which allows to
            // directly pass CompiledModule.
            let modules = self.deserialize_module_bundle(&bundle)?;

            // Validate the module bundle
            self.validate_publish_request(session, &modules, expected_modules, allowed_deps)?;

            // Check what modules exist before publishing.
            let mut exists = BTreeSet::new();
            for m in &modules {
                let id = m.self_id();
                if session.exists_module(&id)? {
                    exists.insert(id);
                }
            }

            // Publish the bundle and execute initializers
            // publish_module_bundle doesn't actually load the published module into
            // the loader cache. It only puts the module data in the data cache.
            return_on_failure!(session.publish_module_bundle_with_compat_config(
                bundle.into_inner(),
                destination,
                gas_meter,
                Compatibility::new(
                    true,
                    true,
                    !self
                        .features
                        .is_enabled(FeatureFlag::TREAT_FRIEND_AS_PRIVATE),
                ),
            ));

            self.execute_module_initialization(
                session,
                gas_meter,
                &modules,
                exists,
                &[destination],
                new_published_modules_loaded,
            )
        } else {
            Ok(())
        }
    }

    /// Validate a publish request.
    fn validate_publish_request(
        &self,
        session: &mut SessionExt,
        modules: &[CompiledModule],
        mut expected_modules: BTreeSet<String>,
        allowed_deps: Option<BTreeMap<AccountAddress, BTreeSet<String>>>,
    ) -> VMResult<()> {
        for m in modules {
            if !expected_modules.remove(m.self_id().name().as_str()) {
                return Err(Self::metadata_validation_error(&format!(
                    "unregistered module: '{}'",
                    m.self_id().name()
                )));
            }
            if let Some(allowed) = &allowed_deps {
                for dep in m.immediate_dependencies() {
                    if !allowed
                        .get(dep.address())
                        .map(|modules| {
                            modules.contains("") || modules.contains(dep.name().as_str())
                        })
                        .unwrap_or(false)
                    {
                        return Err(Self::metadata_validation_error(&format!(
                            "unregistered dependency: '{}'",
                            dep
                        )));
                    }
                }
            }
            aptos_framework::verify_module_metadata(m, &self.features, &self.timed_features)
                .map_err(|err| Self::metadata_validation_error(&err.to_string()))?;
        }
        verifier::resource_groups::validate_resource_groups(
            session,
            modules,
            self.features.is_enabled(FeatureFlag::SAFER_RESOURCE_GROUPS),
        )?;
        verifier::event_validation::validate_module_events(session, modules)?;

        if !expected_modules.is_empty() {
            return Err(Self::metadata_validation_error(
                "not all registered modules published",
            ));
        }
        Ok(())
    }

    fn metadata_validation_error(msg: &str) -> VMError {
        PartialVMError::new(StatusCode::CONSTRAINT_NOT_SATISFIED)
            .with_message(format!("metadata and code bundle mismatch: {}", msg))
            .finish(Location::Undefined)
    }

    fn make_standard_gas_meter(
        &self,
        balance: Gas,
        log_context: &AdapterLogSchema,
    ) -> Result<MemoryTrackedGasMeter<StandardGasMeter<StandardGasAlgebra>>, VMStatus> {
        Ok(MemoryTrackedGasMeter::new(StandardGasMeter::new(
            StandardGasAlgebra::new(
                self.gas_feature_version,
                get_or_vm_startup_failure(&self.gas_params, log_context)?
                    .vm
                    .clone(),
                get_or_vm_startup_failure(&self.storage_gas_params, log_context)?.clone(),
                balance,
            ),
        )))
    }

    fn validate_signed_transaction(
        &self,
        session: &mut SessionExt,
        resolver: &impl AptosMoveResolver,
        transaction: &SignedTransaction,
        transaction_data: &TransactionMetadata,
        log_context: &AdapterLogSchema,
    ) -> Result<(), VMStatus> {
        // Check transaction format.
        if transaction.contains_duplicate_signers() {
            return Err(VMStatus::error(
                StatusCode::SIGNERS_CONTAIN_DUPLICATES,
                None,
            ));
        }

        zkid_validation::validate_zkid_authenticators(transaction, resolver, session, log_context)?;

        self.run_prologue_with_payload(
            session,
            resolver,
            transaction.payload(),
            transaction_data,
            log_context,
        )
    }

    // Called when the execution of the user transaction fails, in order to discard the
    // transaction, or clean up the failed state.
    fn on_user_transaction_execution_failure(
        &self,
        err: VMStatus,
        resolver: &impl AptosMoveResolver,
        txn_data: &TransactionMetadata,
        log_context: &AdapterLogSchema,
        gas_meter: &mut impl AptosGasMeter,
        storage_gas_params: &StorageGasParameters,
        new_published_modules_loaded: bool,
    ) -> (VMStatus, VMOutput) {
        // Invalidate the loader cache in case there was a new module loaded from a module
        // publish request that failed.
        // This ensures the loader cache is flushed later to align storage with the cache.
        // None of the modules in the bundle will be committed to storage,
        // but some of them may have ended up in the cache.
        if new_published_modules_loaded {
            self.move_vm.mark_loader_cache_as_invalid();
        };

        let txn_status = TransactionStatus::from_vm_status(
            err.clone(),
            self.features
                .is_enabled(FeatureFlag::CHARGE_INVARIANT_VIOLATION),
        );
        if txn_status.is_discarded() {
            let discarded_output = discarded_output(err.status_code());
            (err, discarded_output)
        } else {
            self.failed_transaction_cleanup_and_keep_vm_status(
                err,
                gas_meter,
                txn_data,
                resolver,
                log_context,
                &storage_gas_params.change_set_configs,
            )
        }
    }

<<<<<<< HEAD
    fn process_validator_transaction(
        &self,
        resolver: &impl AptosMoveResolver,
        txn: ValidatorTransaction,
        log_context: &AdapterLogSchema,
    ) -> Result<(VMStatus, VMOutput), VMStatus> {
        let session_id = SessionId::validator_txn(&txn);
        match txn {
            ValidatorTransaction::ObservedJWKsUpdates { updates } => {
                self.process_jwk_updates(resolver, updates, log_context, session_id)
            },
            ValidatorTransaction::DummyTopic1(_) => Ok((
                VMStatus::Executed,
                VMOutput::empty_with_status(TransactionStatus::Keep(ExecutionStatus::Success)),
            )),
            ValidatorTransaction::DummyTopic2(_) => Ok((
                VMStatus::Executed,
                VMOutput::empty_with_status(TransactionStatus::Keep(ExecutionStatus::Success)),
            )),
        }
    }

    fn process_jwk_updates(
        &self,
        resolver: &impl AptosMoveResolver,
        qc_updates: Vec<QuorumCertifiedUpdate>,
        log_context: &AdapterLogSchema,
        session_id: SessionId,
    ) -> Result<(VMStatus, VMOutput), VMStatus> {
        let validator_set = load_on_chain_config_from_resolver::<ValidatorSet>(resolver)
            .map_err(|e| {
                VMStatus::error(
                    StatusCode::INVALID_SIGNATURE,
                    Some(format!(
                        "process_jwk_updates failed with validator set loading error: {e}"
                    )),
                )
            })?
            .ok_or_else(|| {
                VMStatus::error(
                    StatusCode::INVALID_SIGNATURE,
                    Some("process_jwk_updates failed with validator set not found".to_string()),
                )
            })?;
        let verifier = ValidatorVerifier::from(&validator_set);
        let observed_jwks = load_on_chain_config_from_resolver::<ObservedJWKs>(resolver)
            .map_err(|e| {
                VMStatus::error(
                    StatusCode::INVALID_SIGNATURE,
                    Some(format!(
                        "process_jwk_updates failed with `ObservedJWKs` loading error: {e}"
                    )),
                )
            })?
            .unwrap_or_default();
        let mut jwks_by_issuer: HashMap<Issuer, ProviderJWKs> =
            observed_jwks.into_providers_jwks().into();

        let verified_updates: Vec<ProviderJWKs> = qc_updates
            .into_iter()
            .filter_map(|qc_update| {
                let issuer = qc_update.update.issuer.clone();
                let on_chain = jwks_by_issuer
                    .entry(issuer.clone())
                    .or_insert_with(|| ProviderJWKs::new(issuer));
                verify_jwk_qc_update(&verifier, on_chain, qc_update).ok()
            })
            .collect();

        let args = vec![
            MoveValue::Signer(AccountAddress::ONE),
            verified_updates.as_move_value(),
        ];

        let mut gas_meter = UnmeteredGasMeter;
        let mut session = self.new_session(resolver, session_id);
        session
            .execute_function_bypass_visibility(
                &JWKS_MODULE,
                UPSERT_INTO_OBSERVED_JWKS,
                vec![],
                serialize_values(&args),
                &mut gas_meter,
            )
            .map(|_return_vals| ())
            .or_else(|e| {
                expect_only_successful_execution(e, UPSERT_INTO_OBSERVED_JWKS.as_str(), log_context)
            })?;

        let output = get_transaction_output(
            session,
            FeeStatement::zero(),
            ExecutionStatus::Success,
            &get_or_vm_startup_failure(&self.storage_gas_params, log_context)?.change_set_configs,
        )?;
        Ok((VMStatus::Executed, output))
    }

=======
>>>>>>> ffe38cf9
    fn execute_user_transaction_impl(
        &self,
        resolver: &impl AptosMoveResolver,
        txn: &SignedTransaction,
        log_context: &AdapterLogSchema,
        gas_meter: &mut impl AptosGasMeter,
    ) -> (VMStatus, VMOutput) {
        // Revalidate the transaction.
        let txn_data = TransactionMetadata::new(txn);
        let mut session = self.new_session(resolver, SessionId::prologue_meta(&txn_data));
        if let Err(err) =
            self.validate_signed_transaction(&mut session, resolver, txn, &txn_data, log_context)
        {
            let discarded_output = discarded_output(err.status_code());
            return (err, discarded_output);
        };

        if self.gas_feature_version >= 1 {
            // Create a new session so that the data cache is flushed.
            // This is to ensure we correctly charge for loading certain resources, even if they
            // have been previously cached in the prologue.
            //
            // TODO(Gas): Do this in a better way in the future, perhaps without forcing the data cache to be flushed.
            // By releasing resource group cache, we start with a fresh slate for resource group
            // cost accounting.
            resolver.release_resource_group_cache();
            session = self.new_session(resolver, SessionId::txn_meta(&txn_data));
        }

        let is_account_init_for_sponsored_transaction =
            match is_account_init_for_sponsored_transaction(&txn_data, &self.features, resolver) {
                Ok(result) => result,
                Err(err) => {
                    let vm_status = err.into_vm_status();
                    let discarded_output = discarded_output(vm_status.status_code());
                    return (vm_status, discarded_output);
                },
            };

        if is_account_init_for_sponsored_transaction {
            if let Err(err) =
                create_account_if_does_not_exist(&mut session, gas_meter, txn.sender())
            {
                let vm_status = err.into_vm_status();
                let discarded_output = discarded_output(vm_status.status_code());
                return (vm_status, discarded_output);
            };
        }

        let storage_gas_params = unwrap_or_discard!(get_or_vm_startup_failure(
            &self.storage_gas_params,
            log_context
        ));

        // We keep track of whether any newly published modules are loaded into the Vm's loader
        // cache as part of executing transactions. This would allow us to decide whether the cache
        // should be flushed later.
        let mut new_published_modules_loaded = false;
        let result = match txn.payload() {
            payload @ TransactionPayload::Script(_)
            | payload @ TransactionPayload::EntryFunction(_) => self
                .execute_script_or_entry_function(
                    resolver,
                    session,
                    gas_meter,
                    &txn_data,
                    payload,
                    log_context,
                    &mut new_published_modules_loaded,
                    &storage_gas_params.change_set_configs,
                ),
            TransactionPayload::Multisig(payload) => {
                if self.is_simulation {
                    self.simulate_multisig_transaction(
                        payload,
                        session,
                        resolver,
                        &txn_data,
                        log_context,
                        gas_meter,
                        &mut new_published_modules_loaded,
                        &storage_gas_params.change_set_configs,
                    )
                } else {
                    self.execute_multisig_transaction(
                        resolver,
                        session,
                        gas_meter,
                        &txn_data,
                        payload,
                        log_context,
                        &mut new_published_modules_loaded,
                        &storage_gas_params.change_set_configs,
                    )
                }
            },

            // Deprecated. Will be removed in the future.
            TransactionPayload::ModuleBundle(m) => self.execute_modules(
                resolver,
                session,
                gas_meter,
                &txn_data,
                m,
                log_context,
                &mut new_published_modules_loaded,
                &storage_gas_params.change_set_configs,
            ),
        };

        let gas_usage = txn_data
            .max_gas_amount()
            .checked_sub(gas_meter.balance())
            .expect("Balance should always be less than or equal to max gas amount set");
        TXN_GAS_USAGE.observe(u64::from(gas_usage) as f64);

        result.unwrap_or_else(|err| {
            self.on_user_transaction_execution_failure(
                err,
                resolver,
                &txn_data,
                log_context,
                gas_meter,
                storage_gas_params,
                new_published_modules_loaded,
            )
        })
    }

    fn execute_user_transaction(
        &self,
        resolver: &impl AptosMoveResolver,
        txn: &SignedTransaction,
        log_context: &AdapterLogSchema,
    ) -> (VMStatus, VMOutput) {
        let balance = TransactionMetadata::new(txn).max_gas_amount();
        // TODO: would we end up having a diverging behavior by creating the gas meter at an earlier time?
        let mut gas_meter = unwrap_or_discard!(self.make_standard_gas_meter(balance, log_context));

        self.execute_user_transaction_impl(resolver, txn, log_context, &mut gas_meter)
    }

    pub fn execute_user_transaction_with_custom_gas_meter<G, F>(
        &self,
        resolver: &impl AptosMoveResolver,
        txn: &SignatureCheckedTransaction,
        log_context: &AdapterLogSchema,
        make_gas_meter: F,
    ) -> Result<(VMStatus, VMOutput, G), VMStatus>
    where
        G: AptosGasMeter,
        F: FnOnce(u64, VMGasParameters, StorageGasParameters, Gas) -> Result<G, VMStatus>,
    {
        // TODO(Gas): avoid creating txn metadata twice.
        let balance = TransactionMetadata::new(txn).max_gas_amount();
        let mut gas_meter = make_gas_meter(
            self.gas_feature_version,
            get_or_vm_startup_failure(&self.gas_params, log_context)?
                .vm
                .clone(),
            get_or_vm_startup_failure(&self.storage_gas_params, log_context)?.clone(),
            balance,
        )?;
        let (status, output) =
            self.execute_user_transaction_impl(resolver, txn, log_context, &mut gas_meter);

        Ok((status, output, gas_meter))
    }

    fn execute_write_set(
        &self,
        resolver: &impl AptosMoveResolver,
        write_set_payload: &WriteSetPayload,
        txn_sender: Option<AccountAddress>,
        session_id: SessionId,
    ) -> Result<VMChangeSet, VMStatus> {
        let mut gas_meter = UnmeteredGasMeter;
        let change_set_configs =
            ChangeSetConfigs::unlimited_at_gas_feature_version(self.gas_feature_version);

        match write_set_payload {
            WriteSetPayload::Direct(change_set) => VMChangeSet::try_from_storage_change_set(
                change_set.clone(),
                &change_set_configs,
                resolver.is_delayed_field_optimization_capable(),
            )
            .map_err(|e| e.into_vm_status()),
            WriteSetPayload::Script { script, execute_as } => {
                let mut tmp_session = self.new_session(resolver, session_id);
                let senders = match txn_sender {
                    None => vec![*execute_as],
                    Some(sender) => vec![sender, *execute_as],
                };

                let loaded_func =
                    tmp_session.load_script(script.code(), script.ty_args().to_vec())?;
                let args =
                    verifier::transaction_arg_validation::validate_combine_signer_and_txn_args(
                        &mut tmp_session,
                        senders,
                        convert_txn_args(script.args()),
                        &loaded_func,
                        self.features.is_enabled(FeatureFlag::STRUCT_CONSTRUCTORS),
                    )?;

                return_on_failure!(tmp_session.execute_script(
                    script.code(),
                    script.ty_args().to_vec(),
                    args,
                    &mut gas_meter,
                ));
                Ok(tmp_session.finish(&change_set_configs)?)
            },
        }
    }

    fn read_change_set(
        &self,
        executor_view: &dyn ExecutorView,
        resource_group_view: &dyn ResourceGroupView,
        change_set: &VMChangeSet,
    ) -> PartialVMResult<()> {
        assert!(
            change_set.aggregator_v1_write_set().is_empty(),
            "Waypoint change set should not have any aggregator writes."
        );

        // All Move executions satisfy the read-before-write property. Thus we need to read each
        // access path that the write set is going to update.
        for state_key in change_set.module_write_set().keys() {
            executor_view.get_module_state_value(state_key)?;
        }
        for (state_key, write_op) in change_set.resource_write_set().iter() {
            executor_view.get_resource_state_value(state_key, None)?;
            if let AbstractResourceWriteOp::WriteResourceGroup(group_write) = write_op {
                for (tag, (_, maybe_layout)) in group_write.inner_ops() {
                    resource_group_view.get_resource_from_group(
                        state_key,
                        tag,
                        maybe_layout.as_deref(),
                    )?;
                }
            }
        }

        Ok(())
    }

    fn validate_waypoint_change_set(
        change_set: &VMChangeSet,
        log_context: &AdapterLogSchema,
    ) -> Result<(), VMStatus> {
        let has_new_block_event = change_set
            .events()
            .iter()
            .any(|(e, _)| e.event_key() == Some(&new_block_event_key()));
        let has_new_epoch_event = change_set
            .events()
            .iter()
            .any(|(e, _)| e.event_key() == Some(&new_epoch_event_key()));
        if has_new_block_event && has_new_epoch_event {
            Ok(())
        } else {
            error!(
                *log_context,
                "[aptos_vm] waypoint txn needs to emit new epoch and block"
            );
            Err(VMStatus::error(StatusCode::INVALID_WRITE_SET, None))
        }
    }

    pub(crate) fn process_waypoint_change_set(
        &self,
        resolver: &impl AptosMoveResolver,
        write_set_payload: WriteSetPayload,
        log_context: &AdapterLogSchema,
    ) -> Result<(VMStatus, VMOutput), VMStatus> {
        // TODO: user specified genesis id to distinguish different genesis write sets
        let genesis_id = HashValue::zero();
        let change_set = self.execute_write_set(
            resolver,
            &write_set_payload,
            Some(aptos_types::account_config::reserved_vm_address()),
            SessionId::genesis(genesis_id),
        )?;

        Self::validate_waypoint_change_set(&change_set, log_context)?;
        self.read_change_set(
            resolver.as_executor_view(),
            resolver.as_resource_group_view(),
            &change_set,
        )
        .map_err(|e| e.finish(Location::Undefined).into_vm_status())?;

        SYSTEM_TRANSACTIONS_EXECUTED.inc();

        let output = VMOutput::new(change_set, FeeStatement::zero(), VMStatus::Executed.into());
        Ok((VMStatus::Executed, output))
    }

    pub(crate) fn process_block_prologue(
        &self,
        resolver: &impl AptosMoveResolver,
        block_metadata: BlockMetadata,
        log_context: &AdapterLogSchema,
    ) -> Result<(VMStatus, VMOutput), VMStatus> {
        fail_point!("move_adapter::process_block_prologue", |_| {
            Err(VMStatus::error(
                StatusCode::UNKNOWN_INVARIANT_VIOLATION_ERROR,
                None,
            ))
        });

        let mut gas_meter = UnmeteredGasMeter;
        let mut session = self.new_session(resolver, SessionId::block_meta(&block_metadata));

        let args = serialize_values(
            &block_metadata.get_prologue_move_args(account_config::reserved_vm_address()),
        );
        session
            .execute_function_bypass_visibility(
                &BLOCK_MODULE,
                BLOCK_PROLOGUE,
                vec![],
                args,
                &mut gas_meter,
            )
            .map(|_return_vals| ())
            .or_else(|e| {
                expect_only_successful_execution(e, BLOCK_PROLOGUE.as_str(), log_context)
            })?;
        SYSTEM_TRANSACTIONS_EXECUTED.inc();

        let output = get_transaction_output(
            session,
            FeeStatement::zero(),
            ExecutionStatus::Success,
            &get_or_vm_startup_failure(&self.storage_gas_params, log_context)?.change_set_configs,
        )?;
        Ok((VMStatus::Executed, output))
    }

    pub(crate) fn process_block_prologue_ext(
        &self,
        resolver: &impl AptosMoveResolver,
        block_metadata_ext: BlockMetadataExt,
        log_context: &AdapterLogSchema,
    ) -> Result<(VMStatus, VMOutput), VMStatus> {
        fail_point!("move_adapter::process_block_prologue_ext", |_| {
            Err(VMStatus::error(
                StatusCode::UNKNOWN_INVARIANT_VIOLATION_ERROR,
                None,
            ))
        });

        let mut gas_meter = UnmeteredGasMeter;
        let mut session =
            self.new_session(resolver, SessionId::block_meta_ext(&block_metadata_ext));

        let args = serialize_values(&block_metadata_ext.get_prologue_ext_move_args());
        session
            .execute_function_bypass_visibility(
                &BLOCK_MODULE,
                BLOCK_PROLOGUE_EXT,
                vec![],
                args,
                &mut gas_meter,
            )
            .map(|_return_vals| ())
            .or_else(|e| {
                expect_only_successful_execution(e, BLOCK_PROLOGUE_EXT.as_str(), log_context)
            })?;
        SYSTEM_TRANSACTIONS_EXECUTED.inc();

        let output = get_transaction_output(
            session,
            FeeStatement::zero(),
            ExecutionStatus::Success,
            &get_or_vm_startup_failure(&self.storage_gas_params, log_context)?.change_set_configs,
        )?;
        Ok((VMStatus::Executed, output))
    }

    fn extract_module_metadata(&self, module: &ModuleId) -> Option<Arc<RuntimeModuleMetadataV1>> {
        if self.features.is_enabled(FeatureFlag::VM_BINARY_FORMAT_V6) {
            aptos_framework::get_vm_metadata(&self.move_vm, module)
        } else {
            aptos_framework::get_vm_metadata_v0(&self.move_vm, module)
        }
    }

    pub fn execute_view_function(
        state_view: &impl StateView,
        module_id: ModuleId,
        func_name: Identifier,
        type_args: Vec<TypeTag>,
        arguments: Vec<Vec<u8>>,
        gas_budget: u64,
    ) -> ViewFunctionOutput {
        let resolver = state_view.as_move_resolver();
        let vm = AptosVM::new(&resolver);
        let log_context = AdapterLogSchema::new(state_view.id(), 0);
        let mut gas_meter = match Self::memory_tracked_gas_meter(&vm, &log_context, gas_budget) {
            Ok(gas_meter) => gas_meter,
            Err(e) => return ViewFunctionOutput::new(Err(e), 0),
        };

        let mut session = vm.new_session(&resolver, SessionId::Void);
        match Self::execute_view_function_in_vm(
            &mut session,
            &vm,
            module_id,
            func_name,
            type_args,
            arguments,
            &mut gas_meter,
        ) {
            Ok(result) => {
                ViewFunctionOutput::new(Ok(result), Self::gas_used(gas_budget, &gas_meter))
            },
            Err(e) => ViewFunctionOutput::new(Err(e), Self::gas_used(gas_budget, &gas_meter)),
        }
    }

    fn memory_tracked_gas_meter(
        vm: &AptosVM,
        log_context: &AdapterLogSchema,
        gas_budget: u64,
    ) -> Result<MemoryTrackedGasMeter<StandardGasMeter<StandardGasAlgebra>>> {
        let gas_meter = MemoryTrackedGasMeter::new(StandardGasMeter::new(StandardGasAlgebra::new(
            vm.gas_feature_version,
            get_or_vm_startup_failure(&vm.gas_params, log_context)?
                .vm
                .clone(),
            get_or_vm_startup_failure(&vm.storage_gas_params, log_context)?.clone(),
            gas_budget,
        )));
        Ok(gas_meter)
    }

    fn gas_used(
        gas_budget: u64,
        gas_meter: &MemoryTrackedGasMeter<StandardGasMeter<StandardGasAlgebra>>,
    ) -> u64 {
        GasQuantity::new(gas_budget)
            .checked_sub(gas_meter.balance())
            .expect("Balance should always be less than or equal to max gas amount")
            .into()
    }

    fn execute_view_function_in_vm(
        session: &mut SessionExt,
        vm: &AptosVM,
        module_id: ModuleId,
        func_name: Identifier,
        type_args: Vec<TypeTag>,
        arguments: Vec<Vec<u8>>,
        gas_meter: &mut MemoryTrackedGasMeter<StandardGasMeter<StandardGasAlgebra>>,
    ) -> Result<Vec<Vec<u8>>> {
        let func_inst = session.load_function(&module_id, &func_name, &type_args)?;
        let metadata = vm.extract_module_metadata(&module_id);
        let arguments = verifier::view_function::validate_view_function(
            session,
            arguments,
            func_name.as_ident_str(),
            &func_inst,
            metadata.as_ref().map(Arc::as_ref),
            vm.features.is_enabled(FeatureFlag::STRUCT_CONSTRUCTORS),
        )?;

        Ok(session
            .execute_function_bypass_visibility(
                &module_id,
                func_name.as_ident_str(),
                type_args,
                arguments,
                gas_meter,
            )
            .map_err(|err| anyhow!("Failed to execute function: {:?}", err))?
            .return_values
            .into_iter()
            .map(|(bytes, _ty)| bytes)
            .collect::<Vec<_>>())
    }

    fn run_prologue_with_payload(
        &self,
        session: &mut SessionExt,
        resolver: &impl AptosMoveResolver,
        payload: &TransactionPayload,
        txn_data: &TransactionMetadata,
        log_context: &AdapterLogSchema,
    ) -> Result<(), VMStatus> {
        // Deprecated. Will be removed in the future.
        if matches!(payload, TransactionPayload::ModuleBundle(_))
            && MODULE_BUNDLE_DISALLOWED.load(Ordering::Relaxed)
        {
            return Err(VMStatus::error(StatusCode::FEATURE_UNDER_GATING, None));
        }

        check_gas(
            get_or_vm_startup_failure(&self.gas_params, log_context)?,
            self.gas_feature_version,
            resolver,
            txn_data,
            &self.features,
            log_context,
        )?;

        match payload {
            TransactionPayload::Script(_) | TransactionPayload::EntryFunction(_) => {
                transaction_validation::run_script_prologue(session, txn_data, log_context)
            },
            TransactionPayload::Multisig(multisig_payload) => {
                // Still run script prologue for multisig transaction to ensure the same tx
                // validations are still run for this multisig execution tx, which is submitted by
                // one of the owners.
                transaction_validation::run_script_prologue(session, txn_data, log_context)?;
                // Skip validation if this is part of tx simulation.
                // This allows simulating multisig txs without having to first create the multisig
                // tx.
                if !self.is_simulation {
                    transaction_validation::run_multisig_prologue(
                        session,
                        txn_data,
                        multisig_payload,
                        log_context,
                    )
                } else {
                    Ok(())
                }
            },
            // Deprecated. Will be removed in the future.
            TransactionPayload::ModuleBundle(_module) => {
                transaction_validation::run_module_prologue(session, txn_data, log_context)
            },
        }
    }

    pub fn should_restart_execution(vm_output: &VMOutput) -> bool {
        let new_epoch_event_key = new_epoch_event_key();
        vm_output
            .change_set()
            .events()
            .iter()
            .any(|(event, _)| event.event_key() == Some(&new_epoch_event_key))
    }

    /// Executes a single transaction (including user transactions, block
    /// metadata and state checkpoint, etc.).
    /// *Precondition:* VM has to be instantiated in execution mode.
    pub fn execute_single_transaction(
        &self,
        txn: &SignatureVerifiedTransaction,
        resolver: &impl AptosMoveResolver,
        log_context: &AdapterLogSchema,
    ) -> Result<(VMStatus, VMOutput, Option<String>), VMStatus> {
        assert!(!self.is_simulation, "VM has to be created for execution");

        if let SignatureVerifiedTransaction::Invalid(_) = txn {
            let vm_status = VMStatus::error(StatusCode::INVALID_SIGNATURE, None);
            let discarded_output = discarded_output(vm_status.status_code());
            return Ok((vm_status, discarded_output, None));
        }

        Ok(match txn.expect_valid() {
            BlockMetadataTransaction(block_metadata) => {
                fail_point!("aptos_vm::execution::block_metadata");
                let (vm_status, output) =
                    self.process_block_prologue(resolver, block_metadata.clone(), log_context)?;
                (vm_status, output, Some("block_prologue".to_string()))
            },
            Transaction::BlockMetadataExt(block_metadata_ext) => {
                fail_point!("aptos_vm::execution::block_metadata_ext");
                let (vm_status, output) = self.process_block_prologue_ext(
                    resolver,
                    block_metadata_ext.clone(),
                    log_context,
                )?;
                (vm_status, output, Some("block_prologue_ext".to_string()))
            },
            GenesisTransaction(write_set_payload) => {
                let (vm_status, output) = self.process_waypoint_change_set(
                    resolver,
                    write_set_payload.clone(),
                    log_context,
                )?;
                (vm_status, output, Some("waypoint_write_set".to_string()))
            },
            UserTransaction(txn) => {
                fail_point!("aptos_vm::execution::user_transaction");
                let sender = txn.sender().to_hex();
                let _timer = TXN_TOTAL_SECONDS.start_timer();
                let (vm_status, output) = self.execute_user_transaction(resolver, txn, log_context);

                if let StatusType::InvariantViolation = vm_status.status_type() {
                    match vm_status.status_code() {
                        // Type resolution failure can be triggered by user input when providing a bad type argument, skip this case.
                        StatusCode::TYPE_RESOLUTION_FAILURE
                        if vm_status.sub_status()
                            == Some(move_core_types::vm_status::sub_status::type_resolution_failure::EUSER_TYPE_LOADING_FAILURE) => {},
                        // The known Move function failure and type resolution failure could be a result of speculative execution. Use speculative logger.
                        StatusCode::UNEXPECTED_ERROR_FROM_KNOWN_MOVE_FUNCTION
                        | StatusCode::TYPE_RESOLUTION_FAILURE => {
                            speculative_error!(
                                log_context,
                                format!(
                                    "[aptos_vm] Transaction breaking invariant violation. txn: {:?}, status: {:?}",
                                    bcs::to_bytes::<SignedTransaction>(txn),
                                    vm_status
                                ),
                            );
                        },
                        // Paranoid mode failure. We need to be alerted about this ASAP.
                        StatusCode::UNKNOWN_INVARIANT_VIOLATION_ERROR
                        if vm_status.sub_status()
                            == Some(move_core_types::vm_status::sub_status::unknown_invariant_violation::EPARANOID_FAILURE) =>
                            {
                                error!(
                                *log_context,
                                "[aptos_vm] Transaction breaking paranoid mode. txn: {:?}, status: {:?}",
                                bcs::to_bytes::<SignedTransaction>(txn),
                                vm_status,
                            );
                            },
                        // Paranoid mode failure but with reference counting
                        StatusCode::UNKNOWN_INVARIANT_VIOLATION_ERROR
                        if vm_status.sub_status()
                            == Some(move_core_types::vm_status::sub_status::unknown_invariant_violation::EREFERENCE_COUNTING_FAILURE) =>
                            {
                                error!(
                                *log_context,
                                "[aptos_vm] Transaction breaking paranoid mode. txn: {:?}, status: {:?}",
                                bcs::to_bytes::<SignedTransaction>(txn),
                                vm_status,
                            );
                            },
                        // Ignore DelayedFields speculative errors as it can be intentionally triggered by parallel execution.
                        StatusCode::SPECULATIVE_EXECUTION_ABORT_ERROR => (),
                        // We will log the rest of invariant violation directly with regular logger as they shouldn't happen.
                        //
                        // TODO: Add different counters for the error categories here.
                        _ => {
                            error!(
                                *log_context,
                                "[aptos_vm] Transaction breaking invariant violation. txn: {:?}, status: {:?}",
                                bcs::to_bytes::<SignedTransaction>(txn),
                                vm_status,
                            );
                        },
                    }
                }

                // Increment the counter for user transactions executed.
                let counter_label = match output.status() {
                    TransactionStatus::Keep(_) => Some("success"),
                    TransactionStatus::Discard(_) => Some("discarded"),
                    TransactionStatus::Retry => None,
                };
                if let Some(label) = counter_label {
                    USER_TRANSACTIONS_EXECUTED.with_label_values(&[label]).inc();
                }
                (vm_status, output, Some(sender))
            },
            StateCheckpoint(_) => {
                let status = TransactionStatus::Keep(ExecutionStatus::Success);
                let output = VMOutput::empty_with_status(status);
                (VMStatus::Executed, output, Some("state_checkpoint".into()))
            },
            Transaction::ValidatorTransaction(txn) => {
                let (vm_status, output) =
                    self.process_validator_transaction(resolver, txn.clone(), log_context)?;
                (vm_status, output, Some("validator_transaction".to_string()))
            },
        })
    }
}

// Executor external API
impl VMExecutor for AptosVM {
    /// Execute a block of `transactions`. The output vector will have the exact same length as the
    /// input vector. The discarded transactions will be marked as `TransactionStatus::Discard` and
    /// have an empty `WriteSet`. Also `state_view` is immutable, and does not have interior
    /// mutability. Writes to be applied to the data view are encoded in the write set part of a
    /// transaction output.
    fn execute_block(
        transactions: &[SignatureVerifiedTransaction],
        state_view: &(impl StateView + Sync),
        onchain_config: BlockExecutorConfigFromOnchain,
    ) -> Result<BlockOutput<TransactionOutput>, VMStatus> {
        fail_point!("move_adapter::execute_block", |_| {
            Err(VMStatus::error(
                StatusCode::UNKNOWN_INVARIANT_VIOLATION_ERROR,
                None,
            ))
        });
        let log_context = AdapterLogSchema::new(state_view.id(), 0);
        info!(
            log_context,
            "Executing block, transaction count: {}",
            transactions.len()
        );

        let count = transactions.len();
        let ret = BlockAptosVM::execute_block::<
            _,
            NoOpTransactionCommitHook<AptosTransactionOutput, VMStatus>,
        >(
            Arc::clone(&RAYON_EXEC_POOL),
            transactions,
            state_view,
            BlockExecutorConfig {
                local: BlockExecutorLocalConfig {
                    concurrency_level: Self::get_concurrency_level(),
                },
                onchain: onchain_config,
            },
            None,
        );
        if ret.is_ok() {
            // Record the histogram count for transactions per block.
            BLOCK_TRANSACTION_COUNT.observe(count as f64);
        }
        ret
    }

    fn execute_block_sharded<S: StateView + Sync + Send + 'static, C: ExecutorClient<S>>(
        sharded_block_executor: &ShardedBlockExecutor<S, C>,
        transactions: PartitionedTransactions,
        state_view: Arc<S>,
        onchain_config: BlockExecutorConfigFromOnchain,
    ) -> Result<Vec<TransactionOutput>, VMStatus> {
        let log_context = AdapterLogSchema::new(state_view.id(), 0);
        info!(
            log_context,
            "Executing block, transaction count: {}",
            transactions.num_txns()
        );

        let count = transactions.num_txns();
        let ret = sharded_block_executor.execute_block(
            state_view,
            transactions,
            AptosVM::get_concurrency_level(),
            onchain_config,
        );
        if ret.is_ok() {
            // Record the histogram count for transactions per block.
            BLOCK_TRANSACTION_COUNT.observe(count as f64);
        }
        ret
    }
}

// VMValidator external API
impl VMValidator for AptosVM {
    /// Determine if a transaction is valid. Will return `None` if the transaction is accepted,
    /// `Some(Err)` if the VM rejects it, with `Err` as an error code. Verification performs the
    /// following steps:
    /// 1. The signature on the `SignedTransaction` matches the public key included in the
    ///    transaction
    /// 2. The script to be executed is under given specific configuration.
    /// 3. Invokes `Account.prologue`, which checks properties such as the transaction has the
    /// right sequence number and the sender has enough balance to pay for the gas.
    /// TBD:
    /// 1. Transaction arguments matches the main function's type signature.
    ///    We don't check this item for now and would execute the check at execution time.
    fn validate_transaction(
        &self,
        transaction: SignedTransaction,
        state_view: &impl StateView,
    ) -> VMValidatorResult {
        let _timer = TXN_VALIDATION_SECONDS.start_timer();
        let log_context = AdapterLogSchema::new(state_view.id(), 0);

        if !self
            .features
            .is_enabled(FeatureFlag::SINGLE_SENDER_AUTHENTICATOR)
        {
            if let aptos_types::transaction::authenticator::TransactionAuthenticator::SingleSender{ .. } = transaction.authenticator_ref() {
                return VMValidatorResult::error(StatusCode::FEATURE_UNDER_GATING);
            }
        }

        if !self.features.is_enabled(FeatureFlag::WEBAUTHN_SIGNATURE) {
            if let Ok(sk_authenticators) = transaction
                .authenticator_ref()
                .to_single_key_authenticators()
            {
                for authenticator in sk_authenticators {
                    if let AnySignature::WebAuthn { .. } = authenticator.signature() {
                        return VMValidatorResult::error(StatusCode::FEATURE_UNDER_GATING);
                    }
                }
            } else {
                return VMValidatorResult::error(StatusCode::INVALID_SIGNATURE);
            }
        }

        if !self.features.is_zkid_enabled() || !self.features.is_open_id_signature_enabled() {
            if let Ok(authenticators) = aptos_types::zkid::get_zkid_authenticators(&transaction) {
                for (_, sig) in authenticators {
                    if !self.features.is_zkid_enabled()
                        && matches!(sig.sig, ZkpOrOpenIdSig::Groth16Zkp { .. })
                    {
                        return VMValidatorResult::error(StatusCode::FEATURE_UNDER_GATING);
                    }
                    if !self.features.is_open_id_signature_enabled()
                        && matches!(sig.sig, ZkpOrOpenIdSig::OpenIdSig { .. })
                    {
                        return VMValidatorResult::error(StatusCode::FEATURE_UNDER_GATING);
                    }
                }
            } else {
                return VMValidatorResult::error(StatusCode::INVALID_SIGNATURE);
            };
        };

        let txn = match transaction.check_signature() {
            Ok(t) => t,
            _ => {
                return VMValidatorResult::error(StatusCode::INVALID_SIGNATURE);
            },
        };
        let txn_data = TransactionMetadata::new(&txn);

        let resolver = self.as_move_resolver(&state_view);
        let mut session = self.new_session(&resolver, SessionId::prologue_meta(&txn_data));

        // Increment the counter for transactions verified.
        let (counter_label, result) = match self.validate_signed_transaction(
            &mut session,
            &resolver,
            &txn,
            &txn_data,
            &log_context,
        ) {
            Err(err) if err.status_code() != StatusCode::SEQUENCE_NUMBER_TOO_NEW => (
                "failure",
                VMValidatorResult::new(Some(err.status_code()), 0),
            ),
            _ => (
                "success",
                VMValidatorResult::new(None, txn.gas_unit_price()),
            ),
        };

        TRANSACTIONS_VALIDATED
            .with_label_values(&[counter_label])
            .inc();

        result
    }
}

// Ensure encapsulation of AptosVM APIs by using a wrapper.
pub struct AptosSimulationVM(AptosVM);

impl AptosSimulationVM {
    pub fn new(resolver: &impl AptosMoveResolver) -> Self {
        let mut vm = AptosVM::new(resolver);
        vm.is_simulation = true;
        Self(vm)
    }

    /// Simulates a signed transaction (i.e., executes it without performing
    /// signature verification) on a newly created VM instance.
    /// *Precondition:* the transaction must **not** have a valid signature.
    pub fn create_vm_and_simulate_signed_transaction(
        transaction: &SignedTransaction,
        state_view: &impl StateView,
    ) -> (VMStatus, TransactionOutput) {
        assert_err!(
            transaction.verify_signature(),
            "Simulated transaction should not have a valid signature"
        );

        let resolver = state_view.as_move_resolver();
        let vm = Self::new(&resolver);
        let log_context = AdapterLogSchema::new(state_view.id(), 0);

        let (vm_status, vm_output) =
            vm.0.execute_user_transaction(&resolver, transaction, &log_context);
        let txn_output = vm_output
            .try_materialize_into_transaction_output(&resolver)
            .expect("Materializing aggregator V1 deltas should never fail");
        (vm_status, txn_output)
    }
}

fn create_account_if_does_not_exist(
    session: &mut SessionExt,
    gas_meter: &mut impl GasMeter,
    account: AccountAddress,
) -> VMResult<()> {
    session
        .execute_function_bypass_visibility(
            &ACCOUNT_MODULE,
            CREATE_ACCOUNT_IF_DOES_NOT_EXIST,
            vec![],
            serialize_values(&vec![MoveValue::Address(account)]),
            gas_meter,
        )
        .map(|_return_vals| ())
}

/// Signals that the transaction should trigger the flow for creating an account as part of a
/// sponsored transaction. This occurs when:
/// * The feature gate is enabled SPONSORED_AUTOMATIC_ACCOUNT_V1_CREATION
/// * There is fee payer
/// * The sequence number is 0
/// * There is no account resource for the account
pub(crate) fn is_account_init_for_sponsored_transaction(
    txn_data: &TransactionMetadata,
    features: &Features,
    resolver: &impl AptosMoveResolver,
) -> VMResult<bool> {
    Ok(
        features.is_enabled(FeatureFlag::SPONSORED_AUTOMATIC_ACCOUNT_V1_CREATION)
            && txn_data.fee_payer.is_some()
            && txn_data.sequence_number == 0
            && resolver
                .get_resource(&txn_data.sender(), &AccountResource::struct_tag())
                .map(|data| data.is_none())
                .map_err(|e| {
                    PartialVMError::new(StatusCode::UNKNOWN_INVARIANT_VIOLATION_ERROR)
                        .with_message(format!("{}", e))
                        .finish(Location::Undefined)
                })?,
    )
}

pub fn load_on_chain_config_from_resolver<T: OnChainConfig>(
    resolver: &impl AptosMoveResolver,
) -> Result<Option<T>> {
    let maybe_bytes = resolver.get_resource(&AccountAddress::ONE, &T::struct_tag())?;
    match maybe_bytes {
        None => Ok(None),
        Some(bytes) => {
            let item = bcs::from_bytes::<T>(bytes.as_ref())?;
            Ok(Some(item))
        },
    }
}

#[test]
fn vm_thread_safe() {
    fn assert_send<T: Send>() {}
    fn assert_sync<T: Sync>() {}

    use crate::AptosVM;

    assert_send::<AptosVM>();
    assert_sync::<AptosVM>();
    assert_send::<MoveVmExt>();
    assert_sync::<MoveVmExt>();
}<|MERGE_RESOLUTION|>--- conflicted
+++ resolved
@@ -40,11 +40,10 @@
     block_metadata_ext::BlockMetadataExt,
     chain_id::ChainId,
     fee_statement::FeeStatement,
-    jwks::{verify_jwk_qc_update, Issuer, ObservedJWKs, ProviderJWKs, QuorumCertifiedUpdate},
     move_utils::as_move_value::AsMoveValue,
     on_chain_config::{
         new_epoch_event_key, ConfigurationResource, FeatureFlag, Features, OnChainConfig,
-        TimedFeatureOverride, TimedFeatures, TimedFeaturesBuilder, ValidatorSet,
+        TimedFeatureOverride, TimedFeatures, TimedFeaturesBuilder,
     },
     state_store::StateView,
     transaction::{
@@ -59,11 +58,6 @@
         TransactionOutput, TransactionPayload, TransactionStatus, VMValidatorResult,
         ViewFunctionOutput, WriteSetPayload,
     },
-<<<<<<< HEAD
-    validator_txn::ValidatorTransaction,
-    validator_verifier::ValidatorVerifier,
-=======
->>>>>>> ffe38cf9
     vm_status::{AbortLocation, StatusCode, VMStatus},
     zkid::ZkpOrOpenIdSig,
 };
@@ -102,7 +96,7 @@
 use once_cell::sync::{Lazy, OnceCell};
 use std::{
     cmp::{max, min},
-    collections::{BTreeMap, BTreeSet, HashMap},
+    collections::{BTreeMap, BTreeSet},
     marker::Sync,
     sync::{
         atomic::{AtomicBool, Ordering},
@@ -1445,107 +1439,6 @@
         }
     }
 
-<<<<<<< HEAD
-    fn process_validator_transaction(
-        &self,
-        resolver: &impl AptosMoveResolver,
-        txn: ValidatorTransaction,
-        log_context: &AdapterLogSchema,
-    ) -> Result<(VMStatus, VMOutput), VMStatus> {
-        let session_id = SessionId::validator_txn(&txn);
-        match txn {
-            ValidatorTransaction::ObservedJWKsUpdates { updates } => {
-                self.process_jwk_updates(resolver, updates, log_context, session_id)
-            },
-            ValidatorTransaction::DummyTopic1(_) => Ok((
-                VMStatus::Executed,
-                VMOutput::empty_with_status(TransactionStatus::Keep(ExecutionStatus::Success)),
-            )),
-            ValidatorTransaction::DummyTopic2(_) => Ok((
-                VMStatus::Executed,
-                VMOutput::empty_with_status(TransactionStatus::Keep(ExecutionStatus::Success)),
-            )),
-        }
-    }
-
-    fn process_jwk_updates(
-        &self,
-        resolver: &impl AptosMoveResolver,
-        qc_updates: Vec<QuorumCertifiedUpdate>,
-        log_context: &AdapterLogSchema,
-        session_id: SessionId,
-    ) -> Result<(VMStatus, VMOutput), VMStatus> {
-        let validator_set = load_on_chain_config_from_resolver::<ValidatorSet>(resolver)
-            .map_err(|e| {
-                VMStatus::error(
-                    StatusCode::INVALID_SIGNATURE,
-                    Some(format!(
-                        "process_jwk_updates failed with validator set loading error: {e}"
-                    )),
-                )
-            })?
-            .ok_or_else(|| {
-                VMStatus::error(
-                    StatusCode::INVALID_SIGNATURE,
-                    Some("process_jwk_updates failed with validator set not found".to_string()),
-                )
-            })?;
-        let verifier = ValidatorVerifier::from(&validator_set);
-        let observed_jwks = load_on_chain_config_from_resolver::<ObservedJWKs>(resolver)
-            .map_err(|e| {
-                VMStatus::error(
-                    StatusCode::INVALID_SIGNATURE,
-                    Some(format!(
-                        "process_jwk_updates failed with `ObservedJWKs` loading error: {e}"
-                    )),
-                )
-            })?
-            .unwrap_or_default();
-        let mut jwks_by_issuer: HashMap<Issuer, ProviderJWKs> =
-            observed_jwks.into_providers_jwks().into();
-
-        let verified_updates: Vec<ProviderJWKs> = qc_updates
-            .into_iter()
-            .filter_map(|qc_update| {
-                let issuer = qc_update.update.issuer.clone();
-                let on_chain = jwks_by_issuer
-                    .entry(issuer.clone())
-                    .or_insert_with(|| ProviderJWKs::new(issuer));
-                verify_jwk_qc_update(&verifier, on_chain, qc_update).ok()
-            })
-            .collect();
-
-        let args = vec![
-            MoveValue::Signer(AccountAddress::ONE),
-            verified_updates.as_move_value(),
-        ];
-
-        let mut gas_meter = UnmeteredGasMeter;
-        let mut session = self.new_session(resolver, session_id);
-        session
-            .execute_function_bypass_visibility(
-                &JWKS_MODULE,
-                UPSERT_INTO_OBSERVED_JWKS,
-                vec![],
-                serialize_values(&args),
-                &mut gas_meter,
-            )
-            .map(|_return_vals| ())
-            .or_else(|e| {
-                expect_only_successful_execution(e, UPSERT_INTO_OBSERVED_JWKS.as_str(), log_context)
-            })?;
-
-        let output = get_transaction_output(
-            session,
-            FeeStatement::zero(),
-            ExecutionStatus::Success,
-            &get_or_vm_startup_failure(&self.storage_gas_params, log_context)?.change_set_configs,
-        )?;
-        Ok((VMStatus::Executed, output))
-    }
-
-=======
->>>>>>> ffe38cf9
     fn execute_user_transaction_impl(
         &self,
         resolver: &impl AptosMoveResolver,
@@ -2478,19 +2371,6 @@
     )
 }
 
-pub fn load_on_chain_config_from_resolver<T: OnChainConfig>(
-    resolver: &impl AptosMoveResolver,
-) -> Result<Option<T>> {
-    let maybe_bytes = resolver.get_resource(&AccountAddress::ONE, &T::struct_tag())?;
-    match maybe_bytes {
-        None => Ok(None),
-        Some(bytes) => {
-            let item = bcs::from_bytes::<T>(bytes.as_ref())?;
-            Ok(Some(item))
-        },
-    }
-}
-
 #[test]
 fn vm_thread_safe() {
     fn assert_send<T: Send>() {}
