// Copyright © Aptos Foundation
// Parts of the project are originally copyright © Meta Platforms, Inc.
// SPDX-License-Identifier: Apache-2.0

#[cfg(feature = "testing")]
<<<<<<< HEAD
=======
use anyhow::Error;
#[cfg(feature = "testing")]
>>>>>>> b067cab1
use aptos_aggregator::{aggregator_extension::AggregatorID, resolver::AggregatorResolver};
#[cfg(feature = "testing")]
use aptos_framework::natives::cryptography::algebra::AlgebraContext;
use aptos_gas_schedule::{MiscGasParameters, NativeGasParameters, LATEST_GAS_FEATURE_VERSION};
use aptos_native_interface::SafeNativeBuilder;
#[cfg(feature = "testing")]
use aptos_table_natives::{TableHandle, TableResolver};
#[cfg(feature = "testing")]
use aptos_types::chain_id::ChainId;
use aptos_types::{
    account_config::CORE_CODE_ADDRESS,
    on_chain_config::{Features, TimedFeatures},
};
use move_vm_runtime::native_functions::NativeFunctionTable;
#[cfg(feature = "testing")]
use {
    aptos_framework::natives::{
        aggregator_natives::NativeAggregatorContext, code::NativeCodeContext,
        cryptography::ristretto255_point::NativeRistrettoPointContext,
        transaction_context::NativeTransactionContext,
    },
    move_vm_runtime::native_extensions::NativeContextExtensions,
    once_cell::sync::Lazy,
};

#[cfg(feature = "testing")]
struct AptosBlankStorage;

#[cfg(feature = "testing")]
impl AggregatorResolver for AptosBlankStorage {
    fn resolve_aggregator_value(&self, _id: &AggregatorID) -> Result<u128, anyhow::Error> {
        // All Move tests have aggregator in Data state, and so the resolver should
        // not be called.
        unreachable!("Aggregator cannot be resolved for blank storage.")
    }
}

#[cfg(feature = "testing")]
<<<<<<< HEAD
=======
impl TableResolver for AptosBlankStorage {
    fn resolve_table_entry(
        &self,
        _handle: &TableHandle,
        _key: &[u8],
    ) -> Result<Option<Vec<u8>>, Error> {
        Ok(None)
    }
}

#[cfg(feature = "testing")]
>>>>>>> b067cab1
static DUMMY_RESOLVER: Lazy<AptosBlankStorage> = Lazy::new(|| AptosBlankStorage);

pub fn aptos_natives(
    gas_feature_version: u64,
    native_gas_params: NativeGasParameters,
    misc_gas_params: MiscGasParameters,
    timed_features: TimedFeatures,
    features: Features,
) -> NativeFunctionTable {
    let mut builder = SafeNativeBuilder::new(
        gas_feature_version,
        native_gas_params,
        misc_gas_params,
        timed_features,
        features,
    );

    #[allow(unreachable_code)]
    aptos_move_stdlib::natives::all_natives(CORE_CODE_ADDRESS, &mut builder)
        .into_iter()
        .filter(|(_, name, _, _)| name.as_str() != "vector")
        .chain(aptos_framework::natives::all_natives(
            CORE_CODE_ADDRESS,
            &builder,
        ))
        .chain(aptos_table_natives::table_natives(
            CORE_CODE_ADDRESS,
            &mut builder,
        ))
        .collect()
}

pub fn assert_no_test_natives(err_msg: &str) {
    assert!(
        aptos_natives(
            LATEST_GAS_FEATURE_VERSION,
            NativeGasParameters::zeros(),
            MiscGasParameters::zeros(),
            TimedFeatures::enable_all(),
            Features::default()
        )
        .into_iter()
        .all(|(_, module_name, func_name, _)| {
            !(module_name.as_str() == "unit_test"
                && func_name.as_str() == "create_signers_for_testing"
                || module_name.as_str() == "ed25519"
                    && func_name.as_str() == "generate_keys_internal"
                || module_name.as_str() == "ed25519" && func_name.as_str() == "sign_internal"
                || module_name.as_str() == "multi_ed25519"
                    && func_name.as_str() == "generate_keys_internal"
                || module_name.as_str() == "multi_ed25519" && func_name.as_str() == "sign_internal"
                || module_name.as_str() == "bls12381"
                    && func_name.as_str() == "generate_keys_internal"
                || module_name.as_str() == "bls12381" && func_name.as_str() == "sign_internal"
                || module_name.as_str() == "bls12381"
                    && func_name.as_str() == "generate_proof_of_possession_internal"
                || module_name.as_str() == "event"
                    && func_name.as_str() == "emitted_events_internal")
        }),
        "{}",
        err_msg
    )
}

#[cfg(feature = "testing")]
pub fn configure_for_unit_test() {
    move_unit_test::extensions::set_extension_hook(Box::new(unit_test_extensions_hook))
}

#[cfg(feature = "testing")]
fn unit_test_extensions_hook(exts: &mut NativeContextExtensions) {
    use aptos_table_natives::NativeTableContext;

    exts.add(NativeTableContext::new([0u8; 32], &*DUMMY_RESOLVER));
    exts.add(NativeCodeContext::default());
    exts.add(NativeTransactionContext::new(
        vec![1],
        vec![1],
        ChainId::test().id(),
    )); // We use the testing environment chain ID here
<<<<<<< HEAD
    exts.add(NativeAggregatorContext::new(
        0,
        1,
        [0; 32],
        &*DUMMY_RESOLVER,
        true,
    ));
=======
    exts.add(NativeAggregatorContext::new([0; 32], &*DUMMY_RESOLVER));
>>>>>>> b067cab1
    exts.add(NativeRistrettoPointContext::new());
    exts.add(AlgebraContext::new());
}<|MERGE_RESOLUTION|>--- conflicted
+++ resolved
@@ -3,11 +3,8 @@
 // SPDX-License-Identifier: Apache-2.0
 
 #[cfg(feature = "testing")]
-<<<<<<< HEAD
-=======
 use anyhow::Error;
 #[cfg(feature = "testing")]
->>>>>>> b067cab1
 use aptos_aggregator::{aggregator_extension::AggregatorID, resolver::AggregatorResolver};
 #[cfg(feature = "testing")]
 use aptos_framework::natives::cryptography::algebra::AlgebraContext;
@@ -46,8 +43,6 @@
 }
 
 #[cfg(feature = "testing")]
-<<<<<<< HEAD
-=======
 impl TableResolver for AptosBlankStorage {
     fn resolve_table_entry(
         &self,
@@ -59,7 +54,6 @@
 }
 
 #[cfg(feature = "testing")]
->>>>>>> b067cab1
 static DUMMY_RESOLVER: Lazy<AptosBlankStorage> = Lazy::new(|| AptosBlankStorage);
 
 pub fn aptos_natives(
@@ -140,17 +134,12 @@
         vec![1],
         ChainId::test().id(),
     )); // We use the testing environment chain ID here
-<<<<<<< HEAD
     exts.add(NativeAggregatorContext::new(
         0,
         1,
         [0; 32],
         &*DUMMY_RESOLVER,
-        true,
     ));
-=======
-    exts.add(NativeAggregatorContext::new([0; 32], &*DUMMY_RESOLVER));
->>>>>>> b067cab1
     exts.add(NativeRistrettoPointContext::new());
     exts.add(AlgebraContext::new());
 }