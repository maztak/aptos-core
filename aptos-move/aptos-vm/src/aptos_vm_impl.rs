--- conflicted
+++ resolved
@@ -607,12 +607,7 @@
         resolver: &'r impl MoveResolverExt,
         session_id: SessionId,
     ) -> SessionExt<'r, '_> {
-<<<<<<< HEAD
-        self.move_vm
-            .new_session(txn_idx, resolver, session_id, aggregator_enabled)
-=======
-        self.move_vm.new_session(resolver, session_id)
->>>>>>> b067cab1
+        self.move_vm.new_session(txn_idx, resolver, session_id)
     }
 
     pub fn load_module(
