--- conflicted
+++ resolved
@@ -16,11 +16,8 @@
 anyhow = { workspace = true }
 aptos-bounded-executor = { workspace = true }
 aptos-channels = { workspace = true }
-<<<<<<< HEAD
+aptos-config = { workspace = true }
 aptos-consensus-types = { workspace = true }
-=======
->>>>>>> 9dd1cfae
-aptos-config = { workspace = true }
 aptos-crypto = { workspace = true }
 aptos-crypto-derive = { workspace = true }
 aptos-enum-conversion-derive = { workspace = true }
@@ -42,19 +39,12 @@
 futures = { workspace = true }
 futures-channel = { workspace = true }
 futures-util = { workspace = true }
-<<<<<<< HEAD
-=======
 move-core-types = { workspace = true }
->>>>>>> 9dd1cfae
 once_cell = { workspace = true }
 rand = { workspace = true }
 serde = { workspace = true }
 tokio = { workspace = true }
 tokio-retry = { workspace = true }
-<<<<<<< HEAD
-move-core-types = { workspace = true }
-=======
->>>>>>> 9dd1cfae
 
 [features]
 smoke-test = []